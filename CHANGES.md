<!--
    Licensed to the Apache Software Foundation (ASF) under one
    or more contributor license agreements.  See the NOTICE file
    distributed with this work for additional information
    regarding copyright ownership.  The ASF licenses this file
    to you under the Apache License, Version 2.0 (the
    "License"); you may not use this file except in compliance
    with the License.  You may obtain a copy of the License at

      http://www.apache.org/licenses/LICENSE-2.0

    Unless required by applicable law or agreed to in writing,
    software distributed under the License is distributed on an
    "AS IS" BASIS, WITHOUT WARRANTIES OR CONDITIONS OF ANY
    KIND, either express or implied.  See the License for the
    specific language governing permissions and limitations
    under the License.
-->
<!-- Template -->
<!--
# [2.XX.X] - Unreleased

## Highlights

* New highly anticipated feature X added to Python SDK ([#X](https://github.com/apache/beam/issues/X)).
* New highly anticipated feature Y added to Java SDK ([#Y](https://github.com/apache/beam/issues/Y)).

## I/Os

* Support for X source added (Java/Python) ([#X](https://github.com/apache/beam/issues/X)).

## New Features / Improvements

* X feature added (Java/Python) ([#X](https://github.com/apache/beam/issues/X)).

## Breaking Changes

* X behavior was changed ([#X](https://github.com/apache/beam/issues/X)).

## Deprecations

* X behavior is deprecated and will be removed in X versions ([#X](https://github.com/apache/beam/issues/X)).

## Bugfixes

* Fixed X (Java/Python) ([#X](https://github.com/apache/beam/issues/X)).
## Known Issues

* ([#X](https://github.com/apache/beam/issues/X)).
-->

# [2.43.0] - Unreleased

## Highlights

* New highly anticipated feature X added to Python SDK ([#X](https://github.com/apache/beam/issues/X)).
* New highly anticipated feature Y added to Java SDK ([#Y](https://github.com/apache/beam/issues/Y)).

## I/Os

* Support for X source added (Java/Python) ([#X](https://github.com/apache/beam/issues/X)).
* Decreased TextSource CPU utilization by 2.3x (Java) ([#23193](https://github.com/apache/beam/issues/23193)).
* Fixed bug when using SpannerIO with RuntimeValueProvider options (Java) ([#22146](https://github.com/apache/beam/issues/22146)).
* Fixed issue for unicode rendering on WriteToBigQuery ([#10785](https://github.com/apache/beam/issues/10785))
* Remove obsolete variants of BigQuery Read and Write, always using Beam-native variant
  ([#23564](https://github.com/apache/beam/issues/23564) and [#23559](https://github.com/apache/beam/issues/23559)).
* Bumped google-cloud-spanner dependency version to 3.x for Python SDK ([#21198](https://github.com/apache/beam/issues/21198)).

## New Features / Improvements

* X feature added (Java/Python) ([#X](https://github.com/apache/beam/issues/X)).
<<<<<<< HEAD
* Dask support for the Python SDK (Python) ([#18962](https://github.com/apache/beam/issues/18962)).
=======
* Name all Java threads to aid in debugging ([#23049](https://github.com/apache/beam/issues/23049)).
>>>>>>> 2d842330

## Breaking Changes

* Python SDK CoGroupByKey outputs an iterable allowing for arbitrarily large results. [#21556](https://github.com/apache/beam/issues/21556) Beam users may see an error on transforms downstream from CoGroupByKey. Users must change methods expecting a List to expect an Iterable going forward. See [document](https://docs.google.com/document/d/1RIzm8-g-0CyVsPb6yasjwokJQFoKHG4NjRUcKHKINu0) for information and fixes.

## Deprecations

* X behavior is deprecated and will be removed in X versions ([#X](https://github.com/apache/beam/issues/X)).

## Bugfixes

* Fixed X (Java/Python) ([#X](https://github.com/apache/beam/issues/X)).
* Fixed Python cross-language JDBC IO Connector cannot read or write rows containing Numeric/Decimal type values ([#19817](https://github.com/apache/beam/issues/19817)).

## Known Issues

* ([#X](https://github.com/apache/beam/issues/X)).


# [2.42.0] - Unreleased, Cut 2022-09-07

## Highlights

* Added support for stateful DoFns to the Go SDK.

## New Features / Improvements

* Added support for Zstd compression to the Python SDK.
* Added support for Google Cloud Profiler to the Go SDK.
* Added support for stateful DoFns to the Go SDK.

## Breaking Changes

* The Go SDK's Row Coder now uses a different single-precision float encoding for float32 types to match Java's behavior ([#22629](https://github.com/apache/beam/issues/22629)).

## Bugfixes

* Fixed Python cross-language JDBC IO Connector cannot read or write rows containing Timestamp type values [#19817](https://github.com/apache/beam/issues/19817).
* Fixed `AfterProcessingTime` behavior in Python's `DirectRunner` to match Java ([#23071](https://github.com/apache/beam/issues/23071))

## Known Issues

* Go SDK doesn't yet support Slowly Changing Side Input pattern ([#23106](https://github.com/apache/beam/issues/23106))

# [2.41.0] - 2022-08-23

## I/Os

* Projection Pushdown optimizer is now on by default for streaming, matching the behavior of batch pipelines since 2.38.0. If you encounter a bug with the optimizer, please file an issue and disable the optimizer using pipeline option `--experiments=disable_projection_pushdown`.

## New Features / Improvements

* Previously available in Java sdk, Python sdk now also supports logging level overrides per module. ([#18222](https://github.com/apache/beam/issues/18222)).
* Added support for accessing GCP PubSub Message ordering keys (Java) ([BEAM-13592](https://issues.apache.org/jira/browse/BEAM-13592))

## Breaking Changes

* Projection Pushdown optimizer may break Dataflow upgrade compatibility for optimized pipelines when it removes unused fields. If you need to upgrade and encounter a compatibility issue, disable the optimizer using pipeline option `--experiments=disable_projection_pushdown`.

## Deprecations

* Support for Spark 2.4.x is deprecated and will be dropped with the release of Beam 2.44.0 or soon after (Spark runner) ([#22094](https://github.com/apache/beam/issues/22094)).
* The modules [amazon-web-services](https://github.com/apache/beam/tree/master/sdks/java/io/amazon-web-services) and
  [kinesis](https://github.com/apache/beam/tree/master/sdks/java/io/kinesis) for AWS Java SDK v1 are deprecated
  in favor of [amazon-web-services2](https://github.com/apache/beam/tree/master/sdks/java/io/amazon-web-services2)
  and will be eventually removed after a few Beam releases (Java) ([#21249](https://github.com/apache/beam/issues/21249)).

## Bugfixes

* Fixed a condition where retrying queries would yield an incorrect cursor in the Java SDK Firestore Connector ([#22089](https://github.com/apache/beam/issues/22089)).
* Fixed plumbing allowed lateness in Go SDK. It was ignoring the user set value earlier and always used to set to 0. ([#22474](https://github.com/apache/beam/issues/22474)).


# [2.40.0] - 2022-06-25

## Highlights

* Added [RunInference](https://s.apache.org/inference-sklearn-pytorch) API, a framework agnostic transform for inference. With this release, PyTorch and Scikit-learn are supported by the transform.
    See also example at apache_beam/examples/inference/pytorch_image_classification.py

## I/Os

* Upgraded to Hive 3.1.3 for HCatalogIO. Users can still provide their own version of Hive. (Java) ([Issue-19554](https://github.com/apache/beam/issues/19554)).

## New Features / Improvements

* Go SDK users can now use generic registration functions to optimize their DoFn execution. ([BEAM-14347](https://issues.apache.org/jira/browse/BEAM-14347))
* Go SDK users may now write self-checkpointing Splittable DoFns to read from streaming sources. ([BEAM-11104](https://issues.apache.org/jira/browse/BEAM-11104))
* Go SDK textio Reads have been moved to Splittable DoFns exclusively. ([BEAM-14489](https://issues.apache.org/jira/browse/BEAM-14489))
* Pipeline drain support added for Go SDK has now been tested. ([BEAM-11106](https://issues.apache.org/jira/browse/BEAM-11106))
* Go SDK users can now see heap usage, sideinput cache stats, and active process bundle stats in Worker Status. ([BEAM-13829](https://issues.apache.org/jira/browse/BEAM-13829))

## Breaking Changes

* The Go Sdk now requires a minimum version of 1.18 in order to support generics ([BEAM-14347](https://issues.apache.org/jira/browse/BEAM-14347)).
* synthetic.SourceConfig field types have changed to int64 from int for better compatibility with Flink's use of Logical types in Schemas (Go) ([BEAM-14173](https://issues.apache.org/jira/browse/BEAM-14173))
* Default coder updated to compress sources used with `BoundedSourceAsSDFWrapperFn` and `UnboundedSourceAsSDFWrapper`.

## Bugfixes
* Fixed Java expansion service to allow specific files to stage ([BEAM-14160](https://issues.apache.org/jira/browse/BEAM-14160)).
* Fixed Elasticsearch connection when using both ssl and username/password (Java) ([BEAM-14000](https://issues.apache.org/jira/browse/BEAM-14000))

# [2.39.0] - 2022-05-25

## Highlights

* Watermark estimation is now supported in the Go SDK ([BEAM-11105](https://issues.apache.org/jira/browse/BEAM-11105)).
* Support for impersonation credentials added to dataflow runner in the Java and Python SDK ([BEAM-14014](https://issues.apache.org/jira/browse/BEAM-14014)).
* Implemented Apache PulsarIO ([BEAM-8218](https://issues.apache.org/jira/browse/BEAM-8218)).

## I/Os

* JmsIO gains the ability to map any kind of input to any subclass of `javax.jms.Message` (Java) ([BEAM-16308](https://issues.apache.org/jira/browse/BEAM-16308)).
* JmsIO introduces the ability to write to dynamic topics (Java) ([BEAM-16308](https://issues.apache.org/jira/browse/BEAM-16308)).
  * A `topicNameMapper` must be set to extract the topic name from the input value.
  * A `valueMapper` must be set to convert the input value to JMS message.
* Reduce number of threads spawned by BigqueryIO StreamingInserts (
  [BEAM-14283](https://issues.apache.org/jira/browse/BEAM-14283)).
* Implemented Apache PulsarIO ([BEAM-8218](https://issues.apache.org/jira/browse/BEAM-8218)).


## New Features / Improvements

* Support for flink scala 2.12, because most of the libraries support version 2.12 onwards. ([beam-14386](https://issues.apache.org/jira/browse/BEAM-14386))
* 'Manage Clusters' JupyterLab extension added for users to configure usage of Dataproc clusters managed by Interactive Beam (Python) ([BEAM-14130](https://issues.apache.org/jira/browse/BEAM-14130)).
* Pipeline drain support added for Go SDK ([BEAM-11106](https://issues.apache.org/jira/browse/BEAM-11106)). **Note: this feature is not yet fully validated and should be treated as experimental in this release.**
* `DataFrame.unstack()`, `DataFrame.pivot() ` and  `Series.unstack()`
  implemented for DataFrame API ([BEAM-13948](https://issues.apache.org/jira/browse/BEAM-13948), [BEAM-13966](https://issues.apache.org/jira/browse/BEAM-13966)).
* Support for impersonation credentials added to dataflow runner in the Java and Python SDK ([BEAM-14014](https://issues.apache.org/jira/browse/BEAM-14014)).
* Implemented Jupyterlab extension for managing Dataproc clusters ([BEAM-14130](https://issues.apache.org/jira/browse/BEAM-14130)).
* ExternalPythonTransform API added for easily invoking Python transforms from
  Java ([BEAM-14143](https://issues.apache.org/jira/browse/BEAM-14143)).
* Added Add support for Elasticsearch 8.x ([BEAM-14003](https://issues.apache.org/jira/browse/BEAM-14003)).
* Shard aware Kinesis record aggregation (AWS Sdk v2), ([BEAM-14104](https://issues.apache.org/jira/browse/BEAM-14104)).
* Upgrade to ZetaSQL 2022.04.1 ([BEAM-14348](https://issues.apache.org/jira/browse/BEAM-14348)).
* Fixed ReadFromBigQuery cannot be used with the interactive runner ([BEAM-14112](https://issues.apache.org/jira/browse/BEAM-14112)).


## Breaking Changes

* Unused functions `ShallowCloneParDoPayload()`, `ShallowCloneSideInput()`, and `ShallowCloneFunctionSpec()` have been removed from the Go SDK's pipelinex package ([BEAM-13739](https://issues.apache.org/jira/browse/BEAM-13739)).
* JmsIO requires an explicit `valueMapper` to be set ([BEAM-16308](https://issues.apache.org/jira/browse/BEAM-16308)). You can use the `TextMessageMapper` to convert `String` inputs to JMS `TestMessage`s:
```java
  JmsIO.<String>write()
        .withConnectionFactory(jmsConnectionFactory)
        .withValueMapper(new TextMessageMapper());
```
* Coders in Python are expected to inherit from Coder. ([BEAM-14351](https://issues.apache.org/jira/browse/BEAM-14351)).
* New abstract method `metadata()` added to io.filesystem.FileSystem in the
  Python SDK. ([BEAM-14314](https://issues.apache.org/jira/browse/BEAM-14314))

## Deprecations

* Flink 1.11 is no longer supported ([BEAM-14139](https://issues.apache.org/jira/browse/BEAM-14139)).
* Python 3.6 is no longer supported ([BEAM-13657](https://issues.apache.org/jira/browse/BEAM-13657)).

## Bugfixes

* Fixed Java Spanner IO NPE when ProjectID not specified in template executions (Java) ([BEAM-14405](https://issues.apache.org/jira/browse/BEAM-14405)).
* Fixed potential NPE in BigQueryServicesImpl.getErrorInfo (Java) ([BEAM-14133](https://issues.apache.org/jira/browse/BEAM-14133)).


# [2.38.0] - 2022-04-20

## I/Os
* Introduce projection pushdown optimizer to the Java SDK ([BEAM-12976](https://issues.apache.org/jira/browse/BEAM-12976)). The optimizer currently only works on the [BigQuery Storage API](https://beam.apache.org/documentation/io/built-in/google-bigquery/#storage-api), but more I/Os will be added in future releases. If you encounter a bug with the optimizer, please file a JIRA and disable the optimizer using pipeline option `--experiments=disable_projection_pushdown`.
* A new IO for Neo4j graph databases was added. ([BEAM-1857](https://issues.apache.org/jira/browse/BEAM-1857))  It has the ability to update nodes and relationships using UNWIND statements and to read data using cypher statements with parameters.
* `amazon-web-services2` has reached feature parity and is finally recommended over the earlier `amazon-web-services` and `kinesis` modules (Java). These will be deprecated in one of the next releases ([BEAM-13174](https://issues.apache.org/jira/browse/BEAM-13174)).
  * Long outstanding write support for `Kinesis` was added ([BEAM-13175](https://issues.apache.org/jira/browse/BEAM-13175)).
  * Configuration was simplified and made consistent across all IOs, including the usage of `AwsOptions` ([BEAM-13563](https://issues.apache.org/jira/browse/BEAM-13563), [BEAM-13663](https://issues.apache.org/jira/browse/BEAM-13663), [BEAM-13587](https://issues.apache.org/jira/browse/BEAM-13587)).
  * Additionally, there's a long list of recent improvements and fixes to
    `S3` Filesystem ([BEAM-13245](https://issues.apache.org/jira/browse/BEAM-13245), [BEAM-13246](https://issues.apache.org/jira/browse/BEAM-13246), [BEAM-13441](https://issues.apache.org/jira/browse/BEAM-13441), [BEAM-13445](https://issues.apache.org/jira/browse/BEAM-13445), [BEAM-14011](https://issues.apache.org/jira/browse/BEAM-14011)),
    `DynamoDB` IO ([BEAM-13209](https://issues.apache.org/jira/browse/BEAM-13009), [BEAM-13209](https://issues.apache.org/jira/browse/BEAM-13209)),
    `SQS` IO ([BEAM-13631](https://issues.apache.org/jira/browse/BEAM-13631), [BEAM-13510](https://issues.apache.org/jira/browse/BEAM-13510)) and others.

## New Features / Improvements

* Pipeline dependencies supplied through `--requirements_file` will now be staged to the runner using binary distributions (wheels) of the PyPI packages for linux_x86_64 platform ([BEAM-4032](https://issues.apache.org/jira/browse/BEAM-4032)). To restore the behavior to use source distributions, set pipeline option `--requirements_cache_only_sources`. To skip staging the packages at submission time, set pipeline option `--requirements_cache=skip` (Python).
* The Flink runner now supports Flink 1.14.x ([BEAM-13106](https://issues.apache.org/jira/browse/BEAM-13106)).
* Interactive Beam now supports remotely executing Flink pipelines on Dataproc (Python) ([BEAM-14071](https://issues.apache.org/jira/browse/BEAM-14071)).

## Breaking Changes

* (Python) Previously `DoFn.infer_output_types` was expected to return `Iterable[element_type]` where `element_type` is the PCollection elemnt type. It is now expected to return `element_type`. Take care if you have overriden `infer_output_type` in a `DoFn` (this is not common). See [BEAM-13860](https://issues.apache.org/jira/browse/BEAM-13860).
* (`amazon-web-services2`) The types of `awsRegion` / `endpoint` in `AwsOptions` changed from String to `Region` / `URI` ([BEAM-13563](https://issues.apache.org/jira/browse/BEAM-13563)).

## Deprecations

* Beam 2.38.0 will be the last minor release to support Flink 1.11.
* (`amazon-web-services2`) Client providers (`withXYZClientProvider()`) as well as IO specific `RetryConfiguration`s are deprecated, instead use `withClientConfiguration()` or `AwsOptions` to configure AWS IOs / clients.
  Custom implementations of client providers shall be replaced with a respective `ClientBuilderFactory` and configured through `AwsOptions` ([BEAM-13563](https://issues.apache.org/jira/browse/BEAM-13563)).

## Bugfixes

* Fix S3 copy for large objects (Java) ([BEAM-14011](https://issues.apache.org/jira/browse/BEAM-14011))
* Fix quadratic behavior of pipeline canonicalization (Go) ([BEAM-14128](https://issues.apache.org/jira/browse/BEAM-14128))
  * This caused unnecessarily long pre-processing times before job submission for large complex pipelines.
* Fix `pyarrow` version parsing (Python)([BEAM-14235](https://issues.apache.org/jira/browse/BEAM-14235))

## Known Issues

* Some pipelines that use Java SpannerIO may raise a NPE when the project ID is not specified ([BEAM-14405](https://issues.apache.org/jira/browse/BEAM-14405))

# [2.37.0] - 2022-03-04

## Highlights
* Java 17 support for Dataflow ([BEAM-12240](https://issues.apache.org/jira/browse/BEAM-12240)).
  * Users using Dataflow Runner V2 may see issues with state cache due to inaccurate object sizes ([BEAM-13695](https://issues.apache.org/jira/browse/BEAM-13695)).
  * ZetaSql is currently unsupported ([issue](https://github.com/google/zetasql/issues/89)).
* Python 3.9 support in Apache Beam ([BEAM-12000](https://issues.apache.org/jira/browse/BEAM-12000)).

## I/Os

* Go SDK now has wrappers for the following Cross Language Transforms from Java, along with automatic expansion service startup for each.
    *  JDBCIO ([BEAM-13293](https://issues.apache.org/jira/browse/BEAM-13293)).
    *  Debezium ([BEAM-13761](https://issues.apache.org/jira/browse/BEAM-13761)).
    *  BeamSQL ([BEAM-13683](https://issues.apache.org/jira/browse/BEAM-13683)).
    *  BiqQuery ([BEAM-13732](https://issues.apache.org/jira/browse/BEAM-13732)).
    *  KafkaIO now also has automatic expansion service startup. ([BEAM-13821](https://issues.apache.org/jira/browse/BEAM-13821)).

## New Features / Improvements

* DataFrame API now supports pandas 1.4.x ([BEAM-13605](https://issues.apache.org/jira/browse/BEAM-13605)).
* Go SDK DoFns can now observe trigger panes directly ([BEAM-13757](https://issues.apache.org/jira/browse/BEAM-13757)).
* Added option to specify a caching directory in Interactive Beam (Python) ([BEAM-13685](https://issues.apache.org/jira/browse/BEAM-13685)).
* Added support for caching batch pipelines to GCS in Interactive Beam (Python) ([BEAM-13734](https://issues.apache.org/jira/browse/BEAM-13734)).

## Breaking Changes

## Deprecations

## Bugfixes

## Known Issues

* On rare occations, Python Datastore source may swallow some exceptions. Users are adviced to upgrade to Beam 2.38.0 or later ([BEAM-14282](https://issues.apache.org/jira/browse/BEAM-14282))
* On rare occations, Python GCS source may swallow some exceptions. Users are adviced to upgrade to Beam 2.38.0 or later ([BEAM-14282](https://issues.apache.org/jira/browse/BEAM-14282))

# [2.36.0] - 2022-02-07

## I/Os

* Support for stopReadTime on KafkaIO SDF (Java).([BEAM-13171](https://issues.apache.org/jira/browse/BEAM-13171)).
* Added ability to register URI schemes to use the S3 protocol via FileIO using amazon-web-services2 (amazon-web-services already had this ability). ([BEAM-12435](https://issues.apache.org/jira/brows/BEAM-12435), [BEAM-13245](https://issues.apache.org/jira/brows/BEAM-13245)).

## New Features / Improvements

* Added support for cloudpickle as a pickling library for Python SDK ([BEAM-8123](https://issues.apache.org/jira/browse/BEAM-8123)). To use cloudpickle, set pipeline option: --pickler_lib=cloudpickle
* Added option to specify triggering frequency when streaming to BigQuery (Python) ([BEAM-12865](https://issues.apache.org/jira/browse/BEAM-12865)).
* Added option to enable caching uploaded artifacts across job runs for Python Dataflow jobs ([BEAM-13459](https://issues.apache.org/jira/browse/BEAM-13459)).  To enable, set pipeline option: --enable_artifact_caching, this will be enabled by default in a future release.

## Breaking Changes

* Updated the jedis from 3.x to 4.x to Java RedisIO. If you are using RedisIO and using jedis directly, please refer to [this page](https://github.com/redis/jedis/blob/v4.0.0/docs/3to4.md) to update it. ([BEAM-12092](https://issues.apache.org/jira/browse/BEAM-12092)).
* Datatype of timestamp fields in `SqsMessage` for AWS IOs for SDK v2 was changed from `String` to `long`, visibility of all fields was fixed from `package private` to `public` [BEAM-13638](https://issues.apache.org/jira/browse/BEAM-13638).

## Bugfixes

* Properly check output timestamps on elements output from DoFns, timers, and onWindowExpiration in Java [BEAM-12931](https://issues.apache.org/jira/browse/BEAM-12931).
* Fixed a bug with DeferredDataFrame.xs when used with a non-tuple key
  ([BEAM-13421](https://issues.apache.org/jira/browse/BEAM-13421])).

# Known Issues

* Users may encounter an unexpected java.lang.ArithmeticException when outputting a timestamp
  for an element further than allowedSkew from an allowed DoFN skew set to a value more than
  Integer.MAX_VALUE.
* On rare occations, Python Datastore source may swallow some exceptions. Users are adviced to upgrade to Beam 2.38.0 or later ([BEAM-14282](https://issues.apache.org/jira/browse/BEAM-14282))
* On rare occations, Python GCS source may swallow some exceptions. Users are adviced to upgrade to Beam 2.38.0 or later ([BEAM-14282](https://issues.apache.org/jira/browse/BEAM-14282))
* On rare occations, Java SpannerIO source may swallow some exceptions. Users are adviced to upgrade to Beam 2.37.0 or later ([BEAM-14005](https://issues.apache.org/jira/browse/BEAM-14005))

# [2.35.0] - 2021-12-29

## Highlights

* MultiMap side inputs are now supported by the Go SDK ([BEAM-3293](https://issues.apache.org/jira/browse/BEAM-3293)).
* Side inputs are supported within Splittable DoFns for Dataflow Runner V1 and Dataflow Runner V2. ([BEAM-12522](https://issues.apache.org/jira/browse/BEAM-12522)).
* Upgrades Log4j version used in test suites (Apache Beam testing environment only, not for end user consumption) to 2.17.0([BEAM-13434](https://issues.apache.org/jira/browse/BEAM-13434)).
    Note that Apache Beam versions do not depend on the Log4j 2 dependency (log4j-core) impacted by [CVE-2021-44228](https://cve.mitre.org/cgi-bin/cvename.cgi?name=CVE-2021-44228).
    However we urge users to update direct and indirect dependencies (if any) on Log4j 2 to the latest version by updating their build configuration and redeploying impacted pipelines.

## I/Os

* We changed the data type for ranges in `JdbcIO.readWithPartitions` from `int` to `long` ([BEAM-13149](https://issues.apache.org/jira/browse/BEAM-13149)).
    This is a relatively minor breaking change, which we're implementing to improve the usability of the transform without increasing cruft.
    This transform is relatively new, so we may implement other breaking changes in the future to improve its usability.
* Side inputs are supported within Splittable DoFns for Dataflow Runner V1 and Dataflow Runner V2. ([BEAM-12522](https://issues.apache.org/jira/browse/BEAM-12522)).

## New Features / Improvements

* Added custom delimiters to Python TextIO reads ([BEAM-12730](https://issues.apache.org/jira/browse/BEAM-12730)).
* Added escapechar parameter to Python TextIO reads ([BEAM-13189](https://issues.apache.org/jira/browse/BEAM-13189)).
* Splittable reading is enabled by default while reading data with ParquetIO ([BEAM-12070](https://issues.apache.org/jira/browse/BEAM-12070)).
* DoFn Execution Time metrics added to Go ([BEAM-13001](https://issues.apache.org/jira/browse/BEAM-13001)).
* Cross-bundle side input caching is now available in the Go SDK for runners that support the feature by setting the EnableSideInputCache hook ([BEAM-11097](https://issues.apache.org/jira/browse/BEAM-11097)).
* Upgraded the GCP Libraries BOM version to 24.0.0 and associated dependencies ([BEAM-11205](
  https://issues.apache.org/jira/browse/BEAM-11205)). For Google Cloud client library versions set by this BOM,
  see [this table](https://storage.googleapis.com/cloud-opensource-java-dashboard/com.google.cloud/libraries-bom/24.0.0/artifact_details.html).
* Removed avro-python3 dependency in AvroIO. Fastavro has already been our Avro library of choice on Python 3. Boolean use_fastavro is left for api compatibility, but will have no effect.([BEAM-13016](https://github.com/apache/beam/pull/15900)).
* MultiMap side inputs are now supported by the Go SDK ([BEAM-3293](https://issues.apache.org/jira/browse/BEAM-3293)).
* Remote packages can now be downloaded from locations supported by apache_beam.io.filesystems. The files will be downloaded on Stager and uploaded to staging location. For more information, see [BEAM-11275](https://issues.apache.org/jira/browse/BEAM-11275)

## Breaking Changes

* A new URN convention was adopted for cross-language transforms and existing URNs were updated. This may break advanced use-cases, for example, if a custom expansion service is used to connect diffrent Beam Java and Python versions. ([BEAM-12047](https://issues.apache.org/jira/browse/BEAM-12047)).
* The upgrade to Calcite 1.28.0 introduces a breaking change in the SUBSTRING function in SqlTransform, when used with the Calcite dialect ([BEAM-13099](https://issues.apache.org/jira/browse/BEAM-13099), [CALCITE-4427](https://issues.apache.org/jira/browse/CALCITE-4427)).
* ListShards (with DescribeStreamSummary) is used instead of DescribeStream to list shards in Kinesis streams (AWS SDK v2). Due to this change, as mentioned in [AWS documentation](https://docs.aws.amazon.com/kinesis/latest/APIReference/API_ListShards.html), for fine-grained IAM policies it is required to update them to allow calls to ListShards and DescribeStreamSummary APIs. For more information, see [Controlling Access to Amazon Kinesis Data Streams](https://docs.aws.amazon.com/streams/latest/dev/controlling-access.html) ([BEAM-13233](https://issues.apache.org/jira/browse/BEAM-13233)).

## Deprecations

* Non-splittable reading is deprecated while reading data with ParquetIO ([BEAM-12070](https://issues.apache.org/jira/browse/BEAM-12070)).

## Bugfixes

* Properly map main input windows to side input windows by default (Go)
  ([BEAM-11087](https://issues.apache.org/jira/browse/BEAM-11087)).
* Fixed data loss when writing to DynamoDB without setting deduplication key names (Java)
  ([BEAM-13009](https://issues.apache.org/jira/browse/BEAM-13009)).
* Go SDK Examples now have types and functions registered. (Go) ([BEAM-5378](https://issues.apache.org/jira/browse/BEAM-5378))

## Known Issues

* Users of beam-sdks-java-io-hcatalog (and beam-sdks-java-extensions-sql-hcatalog) must take care to override the transitive log4j dependency when they add a hive dependency ([BEAM-13499](https://issues.apache.org/jira/browse/BEAM-13499)).
* On rare occations, Python Datastore source may swallow some exceptions. Users are adviced to upgrade to Beam 2.38.0 or later ([BEAM-14282](https://issues.apache.org/jira/browse/BEAM-14282))
* On rare occations, Python GCS source may swallow some exceptions. Users are adviced to upgrade to Beam 2.38.0 or later ([BEAM-14282](https://issues.apache.org/jira/browse/BEAM-14282))
* On rare occations, Java SpannerIO source may swallow some exceptions. Users are adviced to upgrade to Beam 2.37.0 or later ([BEAM-14005](https://issues.apache.org/jira/browse/BEAM-14005))

# [2.34.0] - 2021-11-11

## Highlights

* The Beam Java API for Calcite SqlTransform is no longer experimental ([BEAM-12680](https://issues.apache.org/jira/browse/BEAM-12680)).
* Python's ParDo (Map, FlatMap, etc.) transforms now suport a `with_exception_handling` option for easily ignoring bad records and implementing the dead letter pattern.

## I/Os

* `ReadFromBigQuery` and `ReadAllFromBigQuery` now run queries with BATCH priority by default. The `query_priority` parameter is introduced to the same transforms to allow configuring the query priority (Python) ([BEAM-12913](https://issues.apache.org/jira/browse/BEAM-12913)).
* [EXPERIMENTAL] Support for [BigQuery Storage Read API](https://cloud.google.com/bigquery/docs/reference/storage) added to `ReadFromBigQuery`. The newly introduced `method` parameter can be set as `DIRECT_READ` to use the Storage Read API. The default is `EXPORT` which invokes a BigQuery export request. (Python) ([BEAM-10917](https://issues.apache.org/jira/browse/BEAM-10917)).
* [EXPERIMENTAL] Added `use_native_datetime` parameter to `ReadFromBigQuery` to configure the return type of [DATETIME](https://cloud.google.com/bigquery/docs/reference/standard-sql/data-types#datetime_type) fields when using `ReadFromBigQuery`. This parameter can *only* be used when `method = DIRECT_READ`(Python) ([BEAM-10917](https://issues.apache.org/jira/browse/BEAM-10917)).
* [EXPERIMENTAL] Added support for writing to [Redis Streams](https://redis.io/topics/streams-intro) as a sink in RedisIO ([BEAM-13159](https://issues.apache.org/jira/browse/BEAM-13159))

## New Features / Improvements

* Upgraded to Calcite 1.26.0 ([BEAM-9379](https://issues.apache.org/jira/browse/BEAM-9379)).
* Added a new `dataframe` extra to the Python SDK that tracks `pandas` versions
  we've verified compatibility with. We now recommend installing Beam with `pip
  install apache-beam[dataframe]` when you intend to use the DataFrame API
  ([BEAM-12906](https://issues.apache.org/jira/browse/BEAM-12906)).
* Added an [example](https://github.com/cometta/python-apache-beam-spark) of deploying Python Apache Beam job with Spark Cluster

## Breaking Changes

* SQL Rows are no longer flattened ([BEAM-5505](https://issues.apache.org/jira/browse/BEAM-5505)).
* [Go SDK] beam.TryCrossLanguage's signature now matches beam.CrossLanguage. Like other Try functions it returns an error instead of panicking. ([BEAM-9918](https://issues.apache.org/jira/browse/BEAM-9918)).
* [BEAM-12925](https://jira.apache.org/jira/browse/BEAM-12925) was fixed. It used to silently pass incorrect null data read from JdbcIO. Pipelines affected by this will now start throwing failures instead of silently passing incorrect data.

## Bugfixes

* Fixed error while writing multiple DeferredFrames to csv (Python) ([BEAM-12701](https://issues.apache.org/jira/browse/BEAM-12701)).
* Fixed error when importing the DataFrame API with pandas 1.0.x installed ([BEAM-12945](https://issues.apache.org/jira/browse/BEAM-12945)).
* Fixed top.SmallestPerKey implementation in the Go SDK ([BEAM-12946](https://issues.apache.org/jira/browse/BEAM-12946)).

## Known Issues

* On rare occations, Python Datastore source may swallow some exceptions. Users are adviced to upgrade to Beam 2.38.0 or later ([BEAM-14282](https://issues.apache.org/jira/browse/BEAM-14282))
* On rare occations, Python GCS source may swallow some exceptions. Users are adviced to upgrade to Beam 2.38.0 or later ([BEAM-14282](https://issues.apache.org/jira/browse/BEAM-14282))
* On rare occations, Java SpannerIO source may swallow some exceptions. Users are adviced to upgrade to Beam 2.37.0 or later ([BEAM-14005](https://issues.apache.org/jira/browse/BEAM-14005))

# [2.33.0] - 2021-10-07

## Highlights

* Go SDK is no longer experimental, and is officially part of the Beam release process.
  * Matching Go SDK containers are published on release.
  * Batch usage is well supported, and tested on Flink, Spark, and the Python Portable Runner.
    * SDK Tests are also run against Google Cloud Dataflow, but this doesn't indicate reciprical support.
  * The SDK supports Splittable DoFns, Cross Language transforms, and most Beam Model basics.
  * Go Modules are now used for dependency management.
    * This is a breaking change, see Breaking Changes for resolution.
    * Easier path to contribute to the Go SDK, no need to set up a GO\_PATH.
    * Minimum Go version is now Go v1.16
  * See the announcement blogpost for full information once published.

<!--
## I/Os

* Support for X source added (Java/Python) ([BEAM-X](https://issues.apache.org/jira/browse/BEAM-X)).
-->

## New Features / Improvements

* Projection pushdown in SchemaIO ([BEAM-12609](https://issues.apache.org/jira/browse/BEAM-12609)).
* Upgrade Flink runner to Flink versions 1.13.2, 1.12.5 and 1.11.4 ([BEAM-10955](https://issues.apache.org/jira/browse/BEAM-10955)).

## Breaking Changes

* Go SDK pipelines require new import paths to use this release due to migration to Go Modules.
  * `go.mod` files will need to change to require `github.com/apache/beam/sdks/v2`.
  * Code depending on beam imports need to include v2 on the module path.
    * Fix by'v2' to the import paths, turning  `.../sdks/go/...` to `.../sdks/v2/go/...`
  * No other code change should be required to use v2.33.0 of the Go SDK.
* Since release 2.30.0, "The AvroCoder changes for BEAM-2303 \[changed\] the reader/writer from the Avro ReflectDatum* classes to the SpecificDatum* classes" (Java). This default behavior change has been reverted in this release. Use the `useReflectApi` setting to control it ([BEAM-12628](https://issues.apache.org/jira/browse/BEAM-12628)).

## Deprecations

* Python GBK will stop supporting unbounded PCollections that have global windowing and a default trigger in Beam 2.34. This can be overriden with `--allow_unsafe_triggers`. ([BEAM-9487](https://issues.apache.org/jira/browse/BEAM-9487)).
* Python GBK will start requiring safe triggers or the `--allow_unsafe_triggers` flag starting with Beam 2.34. ([BEAM-9487](https://issues.apache.org/jira/browse/BEAM-9487)).

## Bug fixes

* Workaround to not delete orphaned files to avoid missing events when using Python WriteToFiles in streaming pipeline ([BEAM-12950](https://issues.apache.org/jira/browse/BEAM-12950)))

## Known Issues

* Spark 2.x users will need to update Spark's Jackson runtime dependencies (`spark.jackson.version`) to at least version 2.9.2, due to Beam updating its dependencies.
* Go SDK jobs may produce "Failed to deduce Step from MonitoringInfo" messages following successful job execution. The messages are benign and don't indicate job failure. These are due to not yet handling PCollection metrics.
* On rare occations, Python GCS source may swallow some exceptions. Users are adviced to upgrade to Beam 2.38.0 or later ([BEAM-14282](https://issues.apache.org/jira/browse/BEAM-14282))

# [2.32.0] - 2021-08-25

## Highlights
* The [Beam DataFrame
  API](https://beam.apache.org/documentation/dsls/dataframes/overview/) is no
  longer experimental! We've spent the time since the [2.26.0 preview
  announcement](https://beam.apache.org/blog/dataframe-api-preview-available/)
  implementing the most frequently used pandas operations
  ([BEAM-9547](https://issues.apache.org/jira/browse/BEAM-9547)), improving
  [documentation](https://beam.apache.org/releases/pydoc/current/apache_beam.dataframe.html)
  and [error messages](https://issues.apache.org/jira/browse/BEAM-12028),
  adding
  [examples](https://github.com/apache/beam/tree/master/sdks/python/apache_beam/examples/dataframe),
  integrating DataFrames with [interactive
  Beam](https://beam.apache.org/releases/pydoc/current/apache_beam.runners.interactive.interactive_beam.html),
  and of course finding and fixing
  [bugs](https://issues.apache.org/jira/issues/?jql=project%3DBEAM%20AND%20issuetype%3DBug%20AND%20status%3DResolved%20AND%20component%3Ddsl-dataframe).
  Leaving experimental just means that we now have high confidence in the API
  and recommend its use for production workloads. We will continue to improve
  the API, guided by your
  [feedback](https://beam.apache.org/community/contact-us/).


## I/Os

* New experimental Firestore connector in Java SDK, providing sources and sinks to Google Cloud Firestore ([BEAM-8376](https://issues.apache.org/jira/browse/BEAM-8376)).
* Added ability to use JdbcIO.Write.withResults without statement and preparedStatementSetter. ([BEAM-12511](https://issues.apache.org/jira/browse/BEAM-12511))
- Added ability to register URI schemes to use the S3 protocol via FileIO. ([BEAM-12435](https://issues.apache.org/jira/browse/BEAM-12435)).
* Respect number of shards set in SnowflakeWrite batch mode. ([BEAM-12715](https://issues.apache.org/jira/browse/BEAM-12715))
* Java SDK: Update Google Cloud Healthcare IO connectors from using v1beta1 to using the GA version.

## New Features / Improvements

* Add support to convert Beam Schema to Avro Schema for JDBC LogicalTypes:
  `VARCHAR`, `NVARCHAR`, `LONGVARCHAR`, `LONGNVARCHAR`, `DATE`, `TIME`
  (Java)([BEAM-12385](https://issues.apache.org/jira/browse/BEAM-12385)).
* Reading from JDBC source by partitions (Java) ([BEAM-12456](https://issues.apache.org/jira/browse/BEAM-12456)).
* PubsubIO can now write to a dead-letter topic after a parsing error (Java)([BEAM-12474](https://issues.apache.org/jira/browse/BEAM-12474)).
* New append-only option for Elasticsearch sink (Java) [BEAM-12601](https://issues.apache.org/jira/browse/BEAM-12601)
* DatastoreIO: Write and delete operations now follow automatic gradual ramp-up, in line with best practices (Java/Python) ([BEAM-12260](https://issues.apache.org/jira/browse/BEAM-12260), [BEAM-12272](https://issues.apache.org/jira/browse/BEAM-12272)).

## Breaking Changes

* ListShards (with DescribeStreamSummary) is used instead of DescribeStream to list shards in Kinesis streams. Due to this change, as mentioned in [AWS documentation](https://docs.aws.amazon.com/kinesis/latest/APIReference/API_ListShards.html), for fine-grained IAM policies it is required to update them to allow calls to ListShards and DescribeStreamSummary APIs. For more information, see [Controlling Access to Amazon Kinesis Data Streams](https://docs.aws.amazon.com/streams/latest/dev/controlling-access.html) ([BEAM-12225](https://issues.apache.org/jira/browse/BEAM-12225)).

## Deprecations

* Python GBK will stop supporting unbounded PCollections that have global windowing and a default trigger in Beam 2.33. This can be overriden with `--allow_unsafe_triggers`. ([BEAM-9487](https://issues.apache.org/jira/browse/BEAM-9487)).
* Python GBK will start requiring safe triggers or the `--allow_unsafe_triggers` flag starting with Beam 2.33. ([BEAM-9487](https://issues.apache.org/jira/browse/BEAM-9487)).

## Bugfixes

* Fixed race condition in RabbitMqIO causing duplicate acks (Java) ([BEAM-6516](https://issues.apache.org/jira/browse/BEAM-6516)))

## Known Issues
* On rare occations, Python GCS source may swallow some exceptions. Users are adviced to upgrade to Beam 2.38.0 or later ([BEAM-14282](https://issues.apache.org/jira/browse/BEAM-14282))

# [2.31.0] - 2021-07-08

## I/Os

* Fixed bug in ReadFromBigQuery when a RuntimeValueProvider is used as value of table argument (Python) ([BEAM-12514](https://issues.apache.org/jira/browse/BEAM-12514)).

## New Features / Improvements

* `CREATE FUNCTION` DDL statement added to Calcite SQL syntax. `JAR` and `AGGREGATE` are now reserved keywords. ([BEAM-12339](https://issues.apache.org/jira/browse/BEAM-12339)).
* Flink 1.13 is now supported by the Flink runner ([BEAM-12277](https://issues.apache.org/jira/browse/BEAM-12277)).
* Python `TriggerFn` has a new `may_lose_data` method to signal potential data loss. Default behavior assumes safe (necessary for backwards compatibility). See Deprecations for potential impact of overriding this. ([BEAM-9487](https://issues.apache.org/jira/browse/BEAM-9487)).

## Breaking Changes

* Python Row objects are now sensitive to field order. So `Row(x=3, y=4)` is no
  longer considered equal to `Row(y=4, x=3)` (BEAM-11929).
* Kafka Beam SQL tables now ascribe meaning to the LOCATION field; previously
  it was ignored if provided.
* `TopCombineFn` disallow `compare` as its argument (Python) ([BEAM-7372](https://issues.apache.org/jira/browse/BEAM-7372)).
* Drop support for Flink 1.10 ([BEAM-12281](https://issues.apache.org/jira/browse/BEAM-12281)).

## Deprecations

* Python GBK will stop supporting unbounded PCollections that have global windowing and a default trigger in Beam 2.33. This can be overriden with `--allow_unsafe_triggers`. ([BEAM-9487](https://issues.apache.org/jira/browse/BEAM-9487)).
* Python GBK will start requiring safe triggers or the `--allow_unsafe_triggers` flag starting with Beam 2.33. ([BEAM-9487](https://issues.apache.org/jira/browse/BEAM-9487)).

# [2.30.0] - 2021-06-09

## I/Os

* Allow splitting apart document serialization and IO for ElasticsearchIO
* Support Bulk API request size optimization through addition of ElasticsearchIO.Write.withStatefulBatches

## New Features / Improvements

* Added capability to declare resource hints in Java and Python SDKs ([BEAM-2085](https://issues.apache.org/jira/browse/BEAM-2085)).
* Added Spanner IO Performance tests for read and write. (Python) ([BEAM-10029](https://issues.apache.org/jira/browse/BEAM-10029)).
* Added support for accessing GCP PubSub Message ordering keys, message IDs and message publish timestamp (Python) ([BEAM-7819](https://issues.apache.org/jira/browse/BEAM-7819)).
* DataFrame API: Added support for collecting DataFrame objects in interactive Beam ([BEAM-11855](https://issues.apache.org/jira/browse/BEAM-11855))
* DataFrame API: Added [apache_beam.examples.dataframe](https://github.com/apache/beam/tree/master/sdks/python/apache_beam/examples/dataframe) module ([BEAM-12024](https://issues.apache.org/jira/browse/BEAM-12024))
* Upgraded the GCP Libraries BOM version to 20.0.0 ([BEAM-11205](https://issues.apache.org/jira/browse/BEAM-11205)).
  For Google Cloud client library versions set by this BOM, see [this table](https://storage.googleapis.com/cloud-opensource-java-dashboard/com.google.cloud/libraries-bom/20.0.0/artifact_details.html).

## Breaking Changes

* Drop support for Flink 1.8 and 1.9 ([BEAM-11948](https://issues.apache.org/jira/browse/BEAM-11948)).
* MongoDbIO: Read.withFilter() and Read.withProjection() are removed since they are deprecated since
  Beam 2.12.0 ([BEAM-12217](https://issues.apache.org/jira/browse/BEAM-12217)).
* RedisIO.readAll() was removed since it was deprecated since Beam 2.13.0. Please use
  RedisIO.readKeyPatterns() for the equivalent functionality.
  ([BEAM-12214](https://issues.apache.org/jira/browse/BEAM-12214)).
* MqttIO.create() with clientId constructor removed because it was deprecated since Beam
  2.13.0 ([BEAM-12216](https://issues.apache.org/jira/browse/BEAM-12216)).

# [2.29.0] - 2021-04-29

## Highlights

* Spark Classic and Portable runners officially support Spark 3 ([BEAM-7093](https://issues.apache.org/jira/browse/BEAM-7093)).
* Official Java 11 support for most runners (Dataflow, Flink, Spark) ([BEAM-2530](https://issues.apache.org/jira/browse/BEAM-2530)).
* DataFrame API now supports GroupBy.apply ([BEAM-11628](https://issues.apache.org/jira/browse/BEAM-11628)).

## I/Os

* Added support for S3 filesystem on AWS SDK V2 (Java) ([BEAM-7637](https://issues.apache.org/jira/browse/BEAM-7637))

## New Features / Improvements

* DataFrame API now supports pandas 1.2.x ([BEAM-11531](https://issues.apache.org/jira/browse/BEAM-11531)).
* Multiple DataFrame API bugfixes ([BEAM-12071](https://issues.apache.org/jira/browse/BEAM-12071), [BEAM-11929](https://issues.apache.org/jira/browse/BEAM-11929))

## Breaking Changes

* Deterministic coding enforced for GroupByKey and Stateful DoFns.  Previously non-deterministic coding was allowed, resulting in keys not properly being grouped in some cases. ([BEAM-11719](https://issues.apache.org/jira/browse/BEAM-11719))
  To restore the old behavior, one can register `FakeDeterministicFastPrimitivesCoder` with
  `beam.coders.registry.register_fallback_coder(beam.coders.coders.FakeDeterministicFastPrimitivesCoder())`
  or use the `allow_non_deterministic_key_coders` pipeline option.

## Deprecations

* Support for Flink 1.8 and 1.9 will be removed in the next release (2.30.0) ([BEAM-11948](https://issues.apache.org/jira/browse/BEAM-11948)).

# [2.28.0] - 2021-02-22

## Highlights
* Many improvements related to Parquet support ([BEAM-11460](https://issues.apache.org/jira/browse/BEAM-11460), [BEAM-8202](https://issues.apache.org/jira/browse/BEAM-8202), and [BEAM-11526](https://issues.apache.org/jira/browse/BEAM-11526))
* Hash Functions in BeamSQL ([BEAM-10074](https://issues.apache.org/jira/browse/BEAM-10074))
* Hash functions in ZetaSQL ([BEAM-11624](https://issues.apache.org/jira/browse/BEAM-11624))
* Create ApproximateDistinct using HLL Impl ([BEAM-10324](https://issues.apache.org/jira/browse/BEAM-10324))

## I/Os

* SpannerIO supports using BigDecimal for Numeric fields ([BEAM-11643](https://issues.apache.org/jira/browse/BEAM-11643))
* Add Beam schema support to ParquetIO ([BEAM-11526](https://issues.apache.org/jira/browse/BEAM-11526))
* Support ParquetTable Writer ([BEAM-8202](https://issues.apache.org/jira/browse/BEAM-8202))
* GCP BigQuery sink (streaming inserts) uses runner determined sharding ([BEAM-11408](https://issues.apache.org/jira/browse/BEAM-11408))
* PubSub support types: TIMESTAMP, DATE, TIME, DATETIME ([BEAM-11533](https://issues.apache.org/jira/browse/BEAM-11533))

## New Features / Improvements

* ParquetIO add methods _readGenericRecords_ and _readFilesGenericRecords_ can read files with an unknown schema. See [PR-13554](https://github.com/apache/beam/pull/13554) and ([BEAM-11460](https://issues.apache.org/jira/browse/BEAM-11460))
* Added support for thrift in KafkaTableProvider ([BEAM-11482](https://issues.apache.org/jira/browse/BEAM-11482))
* Added support for HadoopFormatIO to skip key/value clone ([BEAM-11457](https://issues.apache.org/jira/browse/BEAM-11457))
* Support Conversion to GenericRecords in Convert.to transform ([BEAM-11571](https://issues.apache.org/jira/browse/BEAM-11571)).
* Support writes for Parquet Tables in Beam SQL ([BEAM-8202](https://issues.apache.org/jira/browse/BEAM-8202)).
* Support reading Parquet files with unknown schema ([BEAM-11460](https://issues.apache.org/jira/browse/BEAM-11460))
* Support user configurable Hadoop Configuration flags for ParquetIO ([BEAM-11527](https://issues.apache.org/jira/browse/BEAM-11527))
* Expose commit_offset_in_finalize and timestamp_policy to ReadFromKafka ([BEAM-11677](https://issues.apache.org/jira/browse/BEAM-11677))
* S3 options does not provided to boto3 client while using FlinkRunner and Beam worker pool container ([BEAM-11799](https://issues.apache.org/jira/browse/BEAM-11799))
* HDFS not deduplicating identical configuration paths ([BEAM-11329](https://issues.apache.org/jira/browse/BEAM-11329))
* Hash Functions in BeamSQL ([BEAM-10074](https://issues.apache.org/jira/browse/BEAM-10074))
* Create ApproximateDistinct using HLL Impl ([BEAM-10324](https://issues.apache.org/jira/browse/BEAM-10324))
* Add Beam schema support to ParquetIO ([BEAM-11526](https://issues.apache.org/jira/browse/BEAM-11526))
* Add a Deque Encoder ([BEAM-11538](https://issues.apache.org/jira/browse/BEAM-11538))
* Hash functions in ZetaSQL ([BEAM-11624](https://issues.apache.org/jira/browse/BEAM-11624))
* Refactor ParquetTableProvider ([](https://issues.apache.org/jira/browse/))
* Add JVM properties to JavaJobServer ([BEAM-8344](https://issues.apache.org/jira/browse/BEAM-8344))
* Single source of truth for supported Flink versions ([](https://issues.apache.org/jira/browse/))
* Use metric for Python BigQuery streaming insert API latency logging ([BEAM-11018](https://issues.apache.org/jira/browse/BEAM-11018))
* Use metric for Java BigQuery streaming insert API latency logging ([BEAM-11032](https://issues.apache.org/jira/browse/BEAM-11032))
* Upgrade Flink runner to Flink versions 1.12.1 and 1.11.3 ([BEAM-11697](https://issues.apache.org/jira/browse/BEAM-11697))
* Upgrade Beam base image to use Tensorflow 2.4.1 ([BEAM-11762](https://issues.apache.org/jira/browse/BEAM-11762))
* Create Beam GCP BOM ([BEAM-11665](https://issues.apache.org/jira/browse/BEAM-11665))

## Breaking Changes

* The Java artifacts "beam-sdks-java-io-kinesis", "beam-sdks-java-io-google-cloud-platform", and
  "beam-sdks-java-extensions-sql-zetasql" declare Guava 30.1-jre dependency (It was 25.1-jre in Beam 2.27.0).
  This new Guava version may introduce dependency conflicts if your project or dependencies rely
  on removed APIs. If affected, ensure to use an appropriate Guava version via `dependencyManagement` in Maven and
  `force` in Gradle.


# [2.27.0] - 2021-01-08

## I/Os
* ReadFromMongoDB can now be used with MongoDB Atlas (Python) ([BEAM-11266](https://issues.apache.org/jira/browse/BEAM-11266).)
* ReadFromMongoDB/WriteToMongoDB will mask password in display_data (Python) ([BEAM-11444](https://issues.apache.org/jira/browse/BEAM-11444).)
* Support for X source added (Java/Python) ([BEAM-X](https://issues.apache.org/jira/browse/BEAM-X)).
* There is a new transform `ReadAllFromBigQuery` that can receive multiple requests to read data from BigQuery at pipeline runtime. See [PR 13170](https://github.com/apache/beam/pull/13170), and [BEAM-9650](https://issues.apache.org/jira/browse/BEAM-9650).

## New Features / Improvements

* Beam modules that depend on Hadoop are now tested for compatibility with Hadoop 3 ([BEAM-8569](https://issues.apache.org/jira/browse/BEAM-8569)). (Hive/HCatalog pending)
* Publishing Java 11 SDK container images now supported as part of Apache Beam release process. ([BEAM-8106](https://issues.apache.org/jira/browse/BEAM-8106))
* Added Cloud Bigtable Provider extension to Beam SQL ([BEAM-11173](https://issues.apache.org/jira/browse/BEAM-11173), [BEAM-11373](https://issues.apache.org/jira/browse/BEAM-11373))
* Added a schema provider for thrift data ([BEAM-11338](https://issues.apache.org/jira/browse/BEAM-11338))
* Added combiner packing pipeline optimization to Dataflow runner. ([BEAM-10641](https://issues.apache.org/jira/browse/BEAM-10641))
* Support for the Deque structure by adding a coder ([BEAM-11538](https://issues.apache.org/jira/browse/BEAM-11538))

## Breaking Changes

* HBaseIO hbase-shaded-client dependency should be now provided by the users ([BEAM-9278](https://issues.apache.org/jira/browse/BEAM-9278)).
* `--region` flag in amazon-web-services2 was replaced by `--awsRegion` ([BEAM-11331](https://issues.apache.org/jira/projects/BEAM/issues/BEAM-11331)).

# [2.26.0] - 2020-12-11

## Highlights

* Splittable DoFn is now the default for executing the Read transform for Java based runners (Spark with bounded pipelines) in addition to existing runners from the 2.25.0 release (Direct, Flink, Jet, Samza, Twister2). The expected output of the Read transform is unchanged. Users can opt-out using `--experiments=use_deprecated_read`. The Apache Beam community is looking for feedback for this change as the community is planning to make this change permanent with no opt-out. If you run into an issue requiring the opt-out, please send an e-mail to [user@beam.apache.org](mailto:user@beam.apache.org) specifically referencing BEAM-10670 in the subject line and why you needed to opt-out. (Java) ([BEAM-10670](https://issues.apache.org/jira/browse/BEAM-10670))

## I/Os

* Java BigQuery streaming inserts now have timeouts enabled by default. Pass `--HTTPWriteTimeout=0` to revert to the old behavior. ([BEAM-6103](https://issues.apache.org/jira/browse/BEAM-6103))
* Added support for Contextual Text IO (Java), a version of text IO that provides metadata about the records ([BEAM-10124](https://issues.apache.org/jira/browse/BEAM-10124)). Support for this IO is currently experimental. Specifically, **there are no update-compatibility guarantees** for streaming jobs with this IO between current future verisons of Apache Beam SDK.

## New Features / Improvements
* Added support for avro payload format in Beam SQL Kafka Table ([BEAM-10885](https://issues.apache.org/jira/browse/BEAM-10885))
* Added support for json payload format in Beam SQL Kafka Table ([BEAM-10893](https://issues.apache.org/jira/browse/BEAM-10893))
* Added support for protobuf payload format in Beam SQL Kafka Table ([BEAM-10892](https://issues.apache.org/jira/browse/BEAM-10892))
* Added support for avro payload format in Beam SQL Pubsub Table ([BEAM-5504](https://issues.apache.org/jira/browse/BEAM-5504))
* Added option to disable unnecessary copying between operators in Flink Runner (Java) ([BEAM-11146](https://issues.apache.org/jira/browse/BEAM-11146))
* Added CombineFn.setup and CombineFn.teardown to Python SDK. These methods let you initialize the CombineFn's state before any of the other methods of the CombineFn is executed and clean that state up later on. If you are using Dataflow, you need to enable Dataflow Runner V2 by passing `--experiments=use_runner_v2` before using this feature. ([BEAM-3736](https://issues.apache.org/jira/browse/BEAM-3736))
* Added support for NestedValueProvider for the Python SDK ([BEAM-10856](https://issues.apache.org/jira/browse/BEAM-10856)).

## Breaking Changes

* BigQuery's DATETIME type now maps to Beam logical type org.apache.beam.sdk.schemas.logicaltypes.SqlTypes.DATETIME
* Pandas 1.x is now required for dataframe operations.

## Known Issues

* Non-idempotent combiners built via `CombineFn.from_callable()` or `CombineFn.maybe_from_callable()` can lead to incorrect behavior. ([BEAM-11522](https://issues.apache.org/jira/browse/BEAM-11522)).


# [2.25.0] - 2020-10-23

## Highlights

* Splittable DoFn is now the default for executing the Read transform for Java based runners (Direct, Flink, Jet, Samza, Twister2). The expected output of the Read transform is unchanged. Users can opt-out using `--experiments=use_deprecated_read`. The Apache Beam community is looking for feedback for this change as the community is planning to make this change permanent with no opt-out. If you run into an issue requiring the opt-out, please send an e-mail to [user@beam.apache.org](mailto:user@beam.apache.org) specifically referencing BEAM-10670 in the subject line and why you needed to opt-out. (Java) ([BEAM-10670](https://issues.apache.org/jira/browse/BEAM-10670))

## I/Os

* Added cross-language support to Java's KinesisIO, now available in the Python module `apache_beam.io.kinesis` ([BEAM-10138](https://issues.apache.org/jira/browse/BEAM-10138), [BEAM-10137](https://issues.apache.org/jira/browse/BEAM-10137)).
* Update Snowflake JDBC dependency for SnowflakeIO ([BEAM-10864](https://issues.apache.org/jira/browse/BEAM-10864))
* Added cross-language support to Java's SnowflakeIO.Write, now available in the Python module `apache_beam.io.snowflake` ([BEAM-9898](https://issues.apache.org/jira/browse/BEAM-9898)).
* Added delete function to Java's `ElasticsearchIO#Write`. Now, Java's ElasticsearchIO can be used to selectively delete documents using `withIsDeleteFn` function ([BEAM-5757](https://issues.apache.org/jira/browse/BEAM-5757)).
* Java SDK: Added new IO connector for InfluxDB - InfluxDbIO ([BEAM-2546](https://issues.apache.org/jira/browse/BEAM-2546)).
* Config options added for Python's S3IO ([BEAM-9094](https://issues.apache.org/jira/browse/BEAM-9094))

## New Features / Improvements

* Support for repeatable fields in JSON decoder for `ReadFromBigQuery` added. (Python) ([BEAM-10524](https://issues.apache.org/jira/browse/BEAM-10524))
* Added an opt-in, performance-driven runtime type checking system for the Python SDK ([BEAM-10549](https://issues.apache.org/jira/browse/BEAM-10549)).
    More details will be in an upcoming [blog post](https://beam.apache.org/blog/python-performance-runtime-type-checking/index.html).
* Added support for Python 3 type annotations on PTransforms using typed PCollections ([BEAM-10258](https://issues.apache.org/jira/browse/BEAM-10258)).
    More details will be in an upcoming [blog post](https://beam.apache.org/blog/python-improved-annotations/index.html).
* Improved the Interactive Beam API where recording streaming jobs now start a long running background recording job. Running ib.show() or ib.collect() samples from the recording ([BEAM-10603](https://issues.apache.org/jira/browse/BEAM-10603)).
* In Interactive Beam, ib.show() and ib.collect() now have "n" and "duration" as parameters. These mean read only up to "n" elements and up to "duration" seconds of data read from the recording ([BEAM-10603](https://issues.apache.org/jira/browse/BEAM-10603)).
* Initial preview of [Dataframes](https://s.apache.org/simpler-python-pipelines-2020#slide=id.g905ac9257b_1_21) support.
    See also example at apache_beam/examples/wordcount_dataframe.py
* Fixed support for type hints on `@ptransform_fn` decorators in the Python SDK.
  ([BEAM-4091](https://issues.apache.org/jira/browse/BEAM-4091))
  This has not enabled by default to preserve backwards compatibility; use the
  `--type_check_additional=ptransform_fn` flag to enable. It may be enabled by
  default in future versions of Beam.

## Breaking Changes

* Python 2 and Python 3.5 support dropped ([BEAM-10644](https://issues.apache.org/jira/browse/BEAM-10644), [BEAM-9372](https://issues.apache.org/jira/browse/BEAM-9372)).
* Pandas 1.x allowed.  Older version of Pandas may still be used, but may not be as well tested.

## Deprecations

* Python transform ReadFromSnowflake has been moved from `apache_beam.io.external.snowflake` to `apache_beam.io.snowflake`. The previous path will be removed in the future versions.

## Known Issues

* Dataflow streaming timers once against not strictly time ordered when set earlier mid-bundle, as the fix for  [BEAM-8543](https://issues.apache.org/jira/browse/BEAM-8543) introduced more severe bugs and has been rolled back.
* Default compressor change breaks dataflow python streaming job update compatibility. Please use python SDK version <= 2.23.0 or > 2.25.0 if job update is critical.([BEAM-11113](https://issues.apache.org/jira/browse/BEAM-11113))


# [2.24.0] - 2020-09-18

## Highlights

* Apache Beam 2.24.0 is the last release with Python 2 and Python 3.5
  support.

## I/Os

* New overloads for BigtableIO.Read.withKeyRange() and BigtableIO.Read.withRowFilter()
  methods that take ValueProvider as a parameter (Java) ([BEAM-10283](https://issues.apache.org/jira/browse/BEAM-10283)).
* The WriteToBigQuery transform (Python) in Dataflow Batch no longer relies on BigQuerySink by default. It relies on
  a new, fully-featured transform based on file loads into BigQuery. To revert the behavior to the old implementation,
  you may use `--experiments=use_legacy_bq_sink`.
* Add cross-language support to Java's JdbcIO, now available in the Python module `apache_beam.io.jdbc` ([BEAM-10135](https://issues.apache.org/jira/browse/BEAM-10135), [BEAM-10136](https://issues.apache.org/jira/browse/BEAM-10136)).
* Add support of AWS SDK v2 for KinesisIO.Read (Java) ([BEAM-9702](https://issues.apache.org/jira/browse/BEAM-9702)).
* Add streaming support to SnowflakeIO in Java SDK ([BEAM-9896](https://issues.apache.org/jira/browse/BEAM-9896))
* Support reading and writing to Google Healthcare DICOM APIs in Python SDK ([BEAM-10601](https://issues.apache.org/jira/browse/BEAM-10601))
* Add dispositions for SnowflakeIO.write ([BEAM-10343](https://issues.apache.org/jira/browse/BEAM-10343))
* Add cross-language support to SnowflakeIO.Read now available in the Python module `apache_beam.io.external.snowflake` ([BEAM-9897](https://issues.apache.org/jira/browse/BEAM-9897)).

## New Features / Improvements

* Shared library for simplifying management of large shared objects added to Python SDK. An example use case is sharing a large TF model object across threads ([BEAM-10417](https://issues.apache.org/jira/browse/BEAM-10417)).
* Dataflow streaming timers are not strictly time ordered when set earlier mid-bundle ([BEAM-8543](https://issues.apache.org/jira/browse/BEAM-8543)).
* OnTimerContext should not create a new one when processing each element/timer in FnApiDoFnRunner ([BEAM-9839](https://issues.apache.org/jira/browse/BEAM-9839))
* Key should be available in @OnTimer methods (Spark Runner) ([BEAM-9850](https://issues.apache.org/jira/browse/BEAM-9850))

## Breaking Changes

* WriteToBigQuery transforms now require a GCS location to be provided through either
  custom_gcs_temp_location in the constructor of WriteToBigQuery or the fallback option
  --temp_location, or pass method="STREAMING_INSERTS" to WriteToBigQuery ([BEAM-6928](https://issues.apache.org/jira/browse/BEAM-6928)).
* Python SDK now understands `typing.FrozenSet` type hints, which are not interchangeable with `typing.Set`. You may need to update your pipelines if type checking fails. ([BEAM-10197](https://issues.apache.org/jira/browse/BEAM-10197))

## Known issues

* When a timer fires but is reset prior to being executed, a watermark hold may be leaked, causing a stuck pipeline [BEAM-10991](https://issues.apache.org/jira/browse/BEAM-10991).
* Default compressor change breaks dataflow python streaming job update compatibility. Please use python SDK version <= 2.23.0 or > 2.25.0 if job update is critical.([BEAM-11113](https://issues.apache.org/jira/browse/BEAM-11113))

# [2.23.0] - 2020-06-29

## Highlights

* Twister2 Runner ([BEAM-7304](https://issues.apache.org/jira/browse/BEAM-7304)).
* Python 3.8 support ([BEAM-8494](https://issues.apache.org/jira/browse/BEAM-8494)).

## I/Os

* Support for reading from Snowflake added (Java) ([BEAM-9722](https://issues.apache.org/jira/browse/BEAM-9722)).
* Support for writing to Splunk added (Java) ([BEAM-8596](https://issues.apache.org/jira/browse/BEAM-8596)).
* Support for assume role added (Java) ([BEAM-10335](https://issues.apache.org/jira/browse/BEAM-10335)).
* A new transform to read from BigQuery has been added: `apache_beam.io.gcp.bigquery.ReadFromBigQuery`. This transform
  is experimental. It reads data from BigQuery by exporting data to Avro files, and reading those files. It also supports
  reading data by exporting to JSON files. This has small differences in behavior for Time and Date-related fields. See
  Pydoc for more information.

## New Features / Improvements

* Update Snowflake JDBC dependency and add application=beam to connection URL ([BEAM-10383](https://issues.apache.org/jira/browse/BEAM-10383)).

## Breaking Changes

* `RowJson.RowJsonDeserializer`, `JsonToRow`, and `PubsubJsonTableProvider` now accept "implicit
  nulls" by default when deserializing JSON (Java) ([BEAM-10220](https://issues.apache.org/jira/browse/BEAM-10220)).
  Previously nulls could only be represented with explicit null values, as in
  `{"foo": "bar", "baz": null}`, whereas an implicit null like `{"foo": "bar"}` would raise an
  exception. Now both JSON strings will yield the same result by default. This behavior can be
  overridden with `RowJson.RowJsonDeserializer#withNullBehavior`.
* Fixed a bug in `GroupIntoBatches` experimental transform in Python to actually group batches by key.
  This changes the output type for this transform ([BEAM-6696](https://issues.apache.org/jira/browse/BEAM-6696)).

## Deprecations

* Remove Gearpump runner. ([BEAM-9999](https://issues.apache.org/jira/browse/BEAM-9999))
* Remove Apex runner. ([BEAM-9999](https://issues.apache.org/jira/browse/BEAM-9999))
* RedisIO.readAll() is deprecated and will be removed in 2 versions, users must use RedisIO.readKeyPatterns() as a replacement ([BEAM-9747](https://issues.apache.org/jira/browse/BEAM-9747)).

## Known Issues

* Fixed X (Java/Python) ([BEAM-X](https://issues.apache.org/jira/browse/BEAM-X)).

# [2.22.0] - 2020-06-08

## Highlights

## I/Os

* Basic Kafka read/write support for DataflowRunner (Python) ([BEAM-8019](https://issues.apache.org/jira/browse/BEAM-8019)).
* Sources and sinks for Google Healthcare APIs (Java)([BEAM-9468](https://issues.apache.org/jira/browse/BEAM-9468)).
* Support for writing to Snowflake added (Java) ([BEAM-9894](https://issues.apache.org/jira/browse/BEAM-9894)).

## New Features / Improvements

* `--workerCacheMB` flag is supported in Dataflow streaming pipeline ([BEAM-9964](https://issues.apache.org/jira/browse/BEAM-9964))
* `--direct_num_workers=0` is supported for FnApi runner. It will set the number of threads/subprocesses to number of cores of the machine executing the pipeline ([BEAM-9443](https://issues.apache.org/jira/browse/BEAM-9443)).
* Python SDK now has experimental support for SqlTransform ([BEAM-8603](https://issues.apache.org/jira/browse/BEAM-8603)).
* Add OnWindowExpiration method to Stateful DoFn ([BEAM-1589](https://issues.apache.org/jira/browse/BEAM-1589)).
* Added PTransforms for Google Cloud DLP (Data Loss Prevention) services integration ([BEAM-9723](https://issues.apache.org/jira/browse/BEAM-9723)):
    * Inspection of data,
    * Deidentification of data,
    * Reidentification of data.
* Add a more complete I/O support matrix in the documentation site ([BEAM-9916](https://issues.apache.org/jira/browse/BEAM-9916)).
* Upgrade Sphinx to 3.0.3 for building PyDoc.
* Added a PTransform for image annotation using Google Cloud AI image processing service
([BEAM-9646](https://issues.apache.org/jira/browse/BEAM-9646))
* Dataflow streaming timers are not strictly time ordered when set earlier mid-bundle ([BEAM-8543](https://issues.apache.org/jira/browse/BEAM-8543)).

## Breaking Changes

* The Python SDK now requires `--job_endpoint` to be set when using `--runner=PortableRunner` ([BEAM-9860](https://issues.apache.org/jira/browse/BEAM-9860)). Users seeking the old default behavior should set `--runner=FlinkRunner` instead.

## Deprecations

## Known Issues


# [2.21.0] - 2020-05-27

## Highlights

## I/Os
* Python: Deprecated module `apache_beam.io.gcp.datastore.v1` has been removed
as the client it uses is out of date and does not support Python 3
([BEAM-9529](https://issues.apache.org/jira/browse/BEAM-9529)).
Please migrate your code to use
[apache_beam.io.gcp.datastore.**v1new**](https://beam.apache.org/releases/pydoc/current/apache_beam.io.gcp.datastore.v1new.datastoreio.html).
See the updated
[datastore_wordcount](https://github.com/apache/beam/blob/master/sdks/python/apache_beam/examples/cookbook/datastore_wordcount.py)
for example usage.
* Python SDK: Added integration tests and updated batch write functionality for Google Cloud Spanner transform ([BEAM-8949](https://issues.apache.org/jira/browse/BEAM-8949)).

## New Features / Improvements
* Python SDK will now use Python 3 type annotations as pipeline type hints.
([#10717](https://github.com/apache/beam/pull/10717))

    If you suspect that this feature is causing your pipeline to fail, calling
    `apache_beam.typehints.disable_type_annotations()` before pipeline creation
    will disable is completely, and decorating specific functions (such as
    `process()`) with `@apache_beam.typehints.no_annotations` will disable it
    for that function.

    More details will be in
    [Ensuring Python Type Safety](https://beam.apache.org/documentation/sdks/python-type-safety/)
    and an upcoming
    [blog post](https://beam.apache.org/blog/python-typing/index.html).

* Java SDK: Introducing the concept of options in Beam Schemas. These options add extra
context to fields and schemas. This replaces the current Beam metadata that is present
in a FieldType only, options are available in fields and row schemas. Schema options are
fully typed and can contain complex rows. *Remark: Schema aware is still experimental.*
([BEAM-9035](https://issues.apache.org/jira/browse/BEAM-9035))
* Java SDK: The protobuf extension is fully schema aware and also includes protobuf option
conversion to beam schema options. *Remark: Schema aware is still experimental.*
([BEAM-9044](https://issues.apache.org/jira/browse/BEAM-9044))
* Added ability to write to BigQuery via Avro file loads (Python) ([BEAM-8841](https://issues.apache.org/jira/browse/BEAM-8841))

    By default, file loads will be done using JSON, but it is possible to
    specify the temp_file_format parameter to perform file exports with AVRO.
    AVRO-based file loads work by exporting Python types into Avro types, so
    to switch to Avro-based loads, you will need to change your data types
    from Json-compatible types (string-type dates and timestamp, long numeric
    values as strings) into Python native types that are written to Avro
    (Python's date, datetime types, decimal, etc). For more information
    see https://cloud.google.com/bigquery/docs/loading-data-cloud-storage-avro#avro_conversions.
* Added integration of Java SDK with Google Cloud AI VideoIntelligence service
([BEAM-9147](https://issues.apache.org/jira/browse/BEAM-9147))
* Added integration of Java SDK with Google Cloud AI natural language processing API
([BEAM-9634](https://issues.apache.org/jira/browse/BEAM-9634))
* `docker-pull-licenses` tag was introduced. Licenses/notices of third party dependencies will be added to the docker images when `docker-pull-licenses` was set.
  The files are added to `/opt/apache/beam/third_party_licenses/`.
  By default, no licenses/notices are added to the docker images. ([BEAM-9136](https://issues.apache.org/jira/browse/BEAM-9136))


## Breaking Changes

* Dataflow runner now requires the `--region` option to be set, unless a default value is set in the environment ([BEAM-9199](https://issues.apache.org/jira/browse/BEAM-9199)). See [here](https://cloud.google.com/dataflow/docs/concepts/regional-endpoints) for more details.
* HBaseIO.ReadAll now requires a PCollection of HBaseIO.Read objects instead of HBaseQuery objects ([BEAM-9279](https://issues.apache.org/jira/browse/BEAM-9279)).
* ProcessContext.updateWatermark has been removed in favor of using a WatermarkEstimator ([BEAM-9430](https://issues.apache.org/jira/browse/BEAM-9430)).
* Coder inference for PCollection of Row objects has been disabled ([BEAM-9569](https://issues.apache.org/jira/browse/BEAM-9569)).
* Go SDK docker images are no longer released until further notice.

## Deprecations
* Java SDK: Beam Schema FieldType.getMetadata is now deprecated and is replaced by the Beam
Schema Options, it will be removed in version `2.23.0`. ([BEAM-9704](https://issues.apache.org/jira/browse/BEAM-9704))
* The `--zone` option in the Dataflow runner is now deprecated. Please use `--worker_zone` instead. ([BEAM-9716](https://issues.apache.org/jira/browse/BEAM-9716))

## Known Issues


# [2.20.0] - 2020-04-15

## Highlights


## I/Os

* Java SDK: Adds support for Thrift encoded data via ThriftIO. ([BEAM-8561](https://issues.apache.org/jira/browse/BEAM-8561))
* Java SDK: KafkaIO supports schema resolution using Confluent Schema Registry. ([BEAM-7310](https://issues.apache.org/jira/browse/BEAM-7310))
* Java SDK: Add Google Cloud Healthcare IO connectors: HL7v2IO and FhirIO ([BEAM-9468](https://issues.apache.org/jira/browse/BEAM-9468))
* Python SDK: Support for Google Cloud Spanner. This is an experimental module for reading and writing data from Google Cloud Spanner ([BEAM-7246](https://issues.apache.org/jira/browse/BEAM-7246)).
* Python SDK: Adds support for standard HDFS URLs (with server name). ([#10223](https://github.com/apache/beam/pull/10223)).


## New Features / Improvements

* New AnnotateVideo & AnnotateVideoWithContext PTransform's that integrates GCP Video Intelligence functionality. (Python) ([BEAM-9146](https://issues.apache.org/jira/browse/BEAM-9146))
* New AnnotateImage & AnnotateImageWithContext PTransform's for element-wise & batch image annotation using Google Cloud Vision API. (Python) ([BEAM-9247](https://issues.apache.org/jira/browse/BEAM-9247))
* Added a PTransform for inspection and deidentification of text using Google Cloud DLP. (Python) ([BEAM-9258](https://issues.apache.org/jira/browse/BEAM-9258))
* New AnnotateText PTransform that integrates Google Cloud Natural Language functionality (Python) ([BEAM-9248](https://issues.apache.org/jira/browse/BEAM-9248))
* _ReadFromBigQuery_ now supports value providers for the query string (Python) ([BEAM-9305](https://issues.apache.org/jira/browse/BEAM-9305))
* Direct runner for FnApi supports further parallelism (Python) ([BEAM-9228](https://issues.apache.org/jira/browse/BEAM-9228))
* Support for _@RequiresTimeSortedInput_ in Flink and Spark (Java) ([BEAM-8550](https://issues.apache.org/jira/browse/BEAM-8550))

## Breaking Changes

* ReadFromPubSub(topic=<topic>) in Python previously created a subscription under the same project as the topic. Now it will create the subscription under the project specified in pipeline_options. If the project is not specified in pipeline_options, then it will create the subscription under the same project as the topic. ([BEAM-3453](https://issues.apache.org/jira/browse/BEAM-3453)).
* SpannerAccessor in Java is now package-private to reduce API surface. `SpannerConfig.connectToSpanner` has been moved to `SpannerAccessor.create`. ([BEAM-9310](https://issues.apache.org/jira/browse/BEAM-9310)).
* ParquetIO hadoop dependency should be now provided by the users ([BEAM-8616](https://issues.apache.org/jira/browse/BEAM-8616)).
* Docker images will be deployed to
  [apache/beam](https://hub.docker.com/search?q=apache%2Fbeam&type=image) repositories from 2.20. They
 used to be deployed to
 [apachebeam](https://hub.docker.com/search?q=apachebeam&type=image) repository.
 ([BEAM-9063](https://issues.apache.org/jira/browse/BEAM-9093))
* PCollections now have tags inferred from the result type (e.g. the keys of a dict or index of a tuple).  Users may expect the old implementation which gave PCollection output ids a monotonically increasing id. To go back to the old implementation, use the `force_generated_pcollection_output_ids` experiment.

## Deprecations

## Bugfixes

* Fixed numpy operators in ApproximateQuantiles (Python) ([BEAM-9579](https://issues.apache.org/jira/browse/BEAM-9579)).
* Fixed exception when running in IPython notebook (Python) ([BEAM-X9277](https://issues.apache.org/jira/browse/BEAM-9277)).
* Fixed Flink uberjar job termination bug. ([BEAM-9225](https://issues.apache.org/jira/browse/BEAM-9225))
* Fixed SyntaxError in process worker startup ([BEAM-9503](https://issues.apache.org/jira/browse/BEAM-9503))
* Key should be available in @OnTimer methods (Java) ([BEAM-1819](https://issues.apache.org/jira/browse/BEAM-1819)).

## Known Issues

* ([BEAM-X](https://issues.apache.org/jira/browse/BEAM-X)).
* ([BEAM-9322](https://issues.apache.org/jira/browse/BEAM-9322)).
* Python SDK `pre_optimize=all` experiment may cause error ([BEAM-9445](https://issues.apache.org/jira/browse/BEAM-9445))

# [2.19.0] - 2020-01-31

- For versions 2.19.0 and older release notes are available on [Apache Beam Blog](https://beam.apache.org/blog/).<|MERGE_RESOLUTION|>--- conflicted
+++ resolved
@@ -69,11 +69,8 @@
 ## New Features / Improvements
 
 * X feature added (Java/Python) ([#X](https://github.com/apache/beam/issues/X)).
-<<<<<<< HEAD
 * Dask support for the Python SDK (Python) ([#18962](https://github.com/apache/beam/issues/18962)).
-=======
 * Name all Java threads to aid in debugging ([#23049](https://github.com/apache/beam/issues/23049)).
->>>>>>> 2d842330
 
 ## Breaking Changes
 
