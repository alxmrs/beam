--- conflicted
+++ resolved
@@ -135,11 +135,7 @@
 autodoc_mock_imports = ["tensorrt", "cuda", "torch",
     "onnxruntime", "onnx", "tensorflow", "tensorflow_hub",
     "tensorflow_transform", "tensorflow_metadata", "transformers", "xgboost", "datatable", "transformers",
-<<<<<<< HEAD
-    "sentence_transformers", "dask",
-=======
-    "sentence_transformers", "redis", "tensorflow_text", "feast",
->>>>>>> 72fccfc7
+    "sentence_transformers", "redis", "tensorflow_text", "feast", "dask",
     ]
 
 # Allow a special section for documenting DataFrame API
