;
;    Licensed to the Apache Software Foundation (ASF) under one or more
;    contributor license agreements.  See the NOTICE file distributed with
;    this work for additional information regarding copyright ownership.
;    The ASF licenses this file to You under the Apache License, Version 2.0
;    (the "License"); you may not use this file except in compliance with
;    the License.  You may obtain a copy of the License at
;
;       http://www.apache.org/licenses/LICENSE-2.0
;
;    Unless required by applicable law or agreed to in writing, software
;    distributed under the License is distributed on an "AS IS" BASIS,
;    WITHOUT WARRANTIES OR CONDITIONS OF ANY KIND, either express or implied.
;    See the License for the specific language governing permissions and
;    limitations under the License.
;

[tox]
# new environments will be excluded by default unless explicitly added to envlist.
<<<<<<< HEAD
envlist = py38,py39,py310,py311,py38-{cloud,docs,lint,mypy,cloudcoverage},py39-{cloud,dask},py310-{cloud,dask},py311-{cloud,dask},whitespacelint
=======
envlist = py39,py310,py311,py312,py39-{cloud,cloudcoverage,dask},py310-{cloud,dask},py311-{cloud,dask},py312-{cloud,dask},docs,lint,mypy,whitespacelint
>>>>>>> 72fccfc7
toxworkdir = {toxinidir}/target/{env:ENV_NAME:.tox}

[pycodestyle]
# Disable all errors and warnings except for the ones related to blank lines.
# pylint does not check the number of blank lines.
select = E3

# Shared environment options.
[testenv]
# Run the tests using pre-released dependencies.
# https://github.com/apache/beam/issues/25668
pip_pre = True
# allow apps that support color to use it.
passenv=TERM,CLOUDSDK_CONFIG
# Set [] options for pip installation of apache-beam tarball.
extras = test,dataframe
# Don't warn that these commands aren't installed.
allowlist_externals =
  false
  time
  bash
  rm
  /bin/sh
  curl
  ./codecov
  chmod
setenv =
  RUN_SKIPPED_PY3_TESTS=0
  # Use an isolated tmp dir for tests that get slowed down by scanning /tmp.
  TMPDIR={envtmpdir}
  # Silence warning about ignoring PYTHONPATH.
  PYTHONPATH=

# These 2 magic command overrides are required for Jenkins builds.
# Otherwise we get "OSError: [Errno 2] No such file or directory" errors.
# Source:
# https://github.com/tox-dev/tox/issues/123#issuecomment-284714629
install_command = {envbindir}/python {envbindir}/pip install --retries 10 {opts} {packages}
list_dependencies_command = {envbindir}/python {envbindir}/pip freeze
commands_pre =
  python --version
  pip --version
  pip check
  bash {toxinidir}/scripts/run_tox_cleanup.sh
commands_post =
  bash {toxinidir}/scripts/run_tox_cleanup.sh

commands = false {envname} is misconfigured

[testenv:py{39,310,311,312}]
commands_pre =
  python --version
  pip --version
  pip check
  bash {toxinidir}/scripts/run_tox_cleanup.sh
commands =
  python apache_beam/examples/complete/autocomplete_test.py
  bash {toxinidir}/scripts/run_pytest.sh {envname} "{posargs}"

[testenv:py{39,310,311,312}-macos]
commands_pre =
  python --version
  pip --version
  # pip check
  bash {toxinidir}/scripts/run_tox_cleanup.sh
commands =
  python apache_beam/examples/complete/autocomplete_test.py
  bash {toxinidir}/scripts/run_pytest.sh {envname} "{posargs}"

[testenv:py{39,310,311,312}-win]
commands =
  python apache_beam/examples/complete/autocomplete_test.py
  bash {toxinidir}/scripts/run_pytest.sh {envname} "{posargs}"
install_command = {envbindir}/python.exe {envbindir}/pip.exe install --retries 10 {opts} {packages}
list_dependencies_command = {envbindir}/python.exe {envbindir}/pip.exe freeze

[testenv:py{39,310,311,312}-cloud]
; extras = test,gcp,interactive,dataframe,aws,azure
extras = test,gcp,interactive,dataframe,aws,azure
commands =
  python apache_beam/examples/complete/autocomplete_test.py
  bash {toxinidir}/scripts/run_pytest.sh {envname} "{posargs}"

<<<<<<< HEAD
[testenv:py{39,310,311}-dask]
extras = test,dask,dataframes
commands_pre =
  # FIXME(cisaacstern): remove this block before merge. Adding for now to get tests to pass in
  # CI during development. See related note in setup.py; `distributed` needs to be installed
  # before `dask` for development env to work correctly.
  pip install 'distributed==2023.12.1'
  pip install -U 'dask @ git+https://github.com/cisaacstern/dask.git@tokenize-bag-groupby-key'
=======
[testenv:py{39,310,311,312}-ml]
# Don't set TMPDIR to avoid "AF_UNIX path too long" errors in certain tests.
setenv =
extras = test,gcp,dataframe,ml_test
commands =
  bash {toxinidir}/scripts/run_pytest.sh {envname} "{posargs}"

[testenv:py{39,310,311,312}-dask]
extras = test,dask
>>>>>>> 72fccfc7
commands =
  bash {toxinidir}/scripts/run_pytest.sh {envname} {toxinidir}/apache_beam/runners/dask/

[testenv:py39-cloudcoverage]
deps =
  pytest-cov==3.0.0
# Don't set TMPDIR to avoid "AF_UNIX path too long" errors in certain tests.
setenv =
  PYTHONPATH = {toxinidir}
platform = linux
passenv = GIT_*,BUILD_*,ghprb*,CHANGE_ID,BRANCH_NAME,JENKINS_*,CODECOV_*,GITHUB_*
# NOTE: we could add ml_test to increase the collected code coverage metrics, but it would make the suite slower.
extras = test,gcp,interactive,dataframe,aws
commands =
  bash {toxinidir}/scripts/run_pytest.sh {envname} "{posargs}" "--cov-report=xml --cov=. --cov-append"

[testenv:lint]
# Don't set TMPDIR to avoid "AF_UNIX path too long" errors in pylint.
setenv =
# keep the version of pylint in sync with the 'rev' in .pre-commit-config.yaml
deps =
  astroid<2.17.0,>=2.15.6
  pycodestyle==2.8.0
  pylint==2.17.5
  isort==4.2.15
  flake8==4.0.1
commands =
  pylint --version
  time {toxinidir}/scripts/run_pylint.sh

[testenv:whitespacelint]
setenv =
deps =
  whitespacelint==1.1.0
commands =
  time {toxinidir}/scripts/run_whitespacelint.sh

[testenv:mypy]
deps =
  mypy==0.790
  dask==2022.01.0
  distributed==2022.01.0
# make extras available in case any of these libs are typed
extras =
  gcp
commands =
  mypy --version
  python setup.py mypy


<<<<<<< HEAD
[testenv:py38-docs]
extras = test,gcp,docs,interactive,dataframe
=======
[testenv:docs]
extras = test,gcp,docs,interactive,dataframe,dask
>>>>>>> 72fccfc7
deps =
  Sphinx==7.4.7
  sphinx_rtd_theme==3.0.1
  docutils>=0.18.1
  Jinja2==3.1.0
commands =
  time {toxinidir}/scripts/generate_pydoc.sh

[testenv:hdfs_integration_test]
# Used by hdfs_integration_test.sh. Do not run this directly, as it depends on
# nodes defined in hdfs_integration_test/docker-compose.yml.
deps =
  holdup==1.8.0
extras =
  gcp
allowlist_externals =
  bash
  echo
  sleep
  wget
  hdfscli
passenv = HDFSCLI_CONFIG
commands =
  holdup -t 45 http://namenode:50070 http://datanode:50075
  echo "Waiting for safe mode to end."
  sleep 45
  wget storage.googleapis.com/dataflow-samples/shakespeare/kinglear.txt
  hdfscli -v -v -v upload -f kinglear.txt /
  python -m apache_beam.examples.wordcount \
      --input hdfs://kinglear* \
      --output hdfs://py-wordcount-integration \
      --hdfs_host namenode --hdfs_port 50070 --hdfs_user root
  python -m apache_beam.examples.wordcount \
      --input hdfs://unused_server/kinglear* \
      --output hdfs://unused_server/py-wordcount-integration \
      --hdfs_host namenode --hdfs_port 50070 --hdfs_user root --hdfs_full_urls
commands_pre =
  pip check

[testenv:azure_integration_test]
# Used by azure/integration_test/azure_integration_test.sh.
# Do not run this directly, as it depends on nodes defined in
# azure/integration_test/docker-compose.yml.
deps =
extras =
  azure
passenv = REQUESTS_CA_BUNDLE
allowlist_externals =
  wget
  az
  bash
setenv =
  CONNECTION_STRING=DefaultEndpointsProtocol=https;AccountName=devstoreaccount1;AccountKey=Eby8vdM02xNOcqFlqUwJPLlmEtlCDXJ1OUzFT50uSRZ6IFsuFq2UVErCz4I6tq/K1SZFPTOtr/KBHBeksoGMGw==;BlobEndpoint=https://azurite:10000/devstoreaccount1;
commands_pre =
  pip check
  wget storage.googleapis.com/dataflow-samples/shakespeare/kinglear.txt
  # Create container for storing files.
  az storage container create -n container --connection-string {env:CONNECTION_STRING}
  # Upload test file.
  az storage blob upload -f kinglear.txt -c container -n kinglear.txt --connection-string {env:CONNECTION_STRING}
commands =
  # Test --azure_connection_string
  python -m apache_beam.examples.wordcount \
      --input azfs://devstoreaccount1/container/* \
      --output azfs://devstoreaccount1/container/py-wordcount-integration \
      --azure_connection_string {env:CONNECTION_STRING}
  # This doesn't work because there's no way to send a fake bearer token to
  # Azurite when using DefaultAzureCredential.
  # See https://github.com/Azure/Azurite/issues/389#issuecomment-615298432
  # and https://github.com/Azure/Azurite/issues/1750#issue-1449778593
  #python -m apache_beam.examples.wordcount \
  #    --input azfs://devstoreaccount1/container/* \
  #    --output azfs://devstoreaccount1/container/py-wordcount-integration \
  #    --blob_service_endpoint https://azurite:10000/devstoreaccount1/container-name \
  #    --azure_managed_identity_client_id "abc123"

[testenv:py3-yapf]
# keep the version of yapf in sync with the 'rev' in .pre-commit-config.yaml and pyproject.toml
deps =
  yapf==0.29.0
commands =
  yapf --version
  time yapf --in-place --parallel --recursive apache_beam

[testenv:py3-yapf-check]
# keep the version of yapf in sync with the 'rev' in .pre-commit-config.yaml and pyproject.toml
deps =
  yapf==0.29.0
commands =
  yapf --version
  time yapf --diff --parallel --recursive apache_beam

[testenv:jest]
setenv =
deps =
  jupyterlab==3.1.18
commands =
  time {toxinidir}/scripts/setup_nodejs.sh
  time {toxinidir}/scripts/run_jest.sh

[testenv:eslint]
setenv =
deps =
  jupyterlab==3.1.18
commands =
  time {toxinidir}/scripts/setup_nodejs.sh
  time {toxinidir}/scripts/run_eslint.sh

[testenv:flink-runner-test]
extras = test
commands =
  bash {toxinidir}/scripts/pytest_validates_runner.sh {envname} {toxinidir}/apache_beam/runners/portability/flink_runner_test.py {posargs}

[testenv:samza-runner-test]
extras = test
commands =
  bash {toxinidir}/scripts/pytest_validates_runner.sh {envname} {toxinidir}/apache_beam/runners/portability/samza_runner_test.py {posargs}

[testenv:spark-runner-test]
extras = test
commands =
  bash {toxinidir}/scripts/pytest_validates_runner.sh {envname} {toxinidir}/apache_beam/runners/portability/spark_runner_test.py {posargs}

[testenv:prism-runner-test]
extras = test
commands =
  bash {toxinidir}/scripts/pytest_validates_runner.sh {envname} {toxinidir}/apache_beam/runners/portability/prism_runner_test.py {posargs}

[testenv:py{39,310}-pyarrow-{3,9,10,11,12,13,14,15,16}]
deps =
  # As a courtesy to users, test against the oldest allowed version of Pyarrow.
  # We'd have to increase the pyarrow lower bound when Python 3.9 is deprecated.
  # Since Pandas 2 requires pyarrow>=7, downgrade pandas for this test.
  3: pyarrow>=3,<4
  3: pandas<2
  3: numpy>=1.14.3,<1.27.0
  # Test against versions of pyarrow released in last ~2 years.
  9: pyarrow>=9,<10
  10: pyarrow>=10,<11
  11: pyarrow>=11,<12
  12: pyarrow>=12,<13
  13: pyarrow>=13,<14
  14: pyarrow>=14,<15
  15: pyarrow>=15,<16
  16: pyarrow>=16,<17
commands =
  # Log pyarrow and numpy version for debugging
  /bin/sh -c "pip freeze | grep -E '(pyarrow|numpy)'"
  # Run pytest directly rather using run_pytest.sh. It doesn't handle
  # selecting tests with -m (BEAM-12985).
  # Allow exit code 5 (no tests run) so that we can run this command safely on arbitrary subdirectories.
  /bin/sh -c 'pytest -o junit_suite_name={envname} --junitxml=pytest_{envname}.xml -n 6 -m uses_pyarrow {posargs}; ret=$?; [ $ret = 5 ] && exit 0 || exit $ret'


[testenv:py{39,310}-pandas-{14,15,20}]
deps =
  14: pandas>=1.4.3,<1.5.0
  14: numpy>=1.14.3,<1.27.0
  # Exclude 1.5.0 and 1.5.1 because of https://github.com/pandas-dev/pandas/issues/45725
  15: pandas>=1.5.2,<1.6.0
  15: numpy>=1.14.3,<1.27.0
  20: pandas>=2.0.0,<2.1.0
  20: pyarrow>=7
  20: numpy>=1.14.3,<1.27.0
commands =
  # Log pandas and numpy version for debugging
  /bin/sh -c "pip freeze | grep -E '(pandas|numpy)'"
  # Run all DataFrame API unit tests
  bash {toxinidir}/scripts/run_pytest.sh {envname} 'apache_beam/dataframe'

[testenv:py{39,310}-tft-{113,114}]
deps =
  # Help pip resolve conflict with typing-extensions due to an old version of tensorflow https://github.com/apache/beam/issues/30852
  113: pydantic<2.0
  114: tensorflow_transform>=1.14.0,<1.15.0
commands =
  bash {toxinidir}/scripts/run_pytest.sh {envname} 'apache_beam/ml/transforms apache_beam/examples/snippets/transforms/elementwise/mltransform_test.py'

[testenv:py{39,310}-pytorch-{19,110,111,112,113}]
deps =
  19: torch>=1.9.0,<1.10.0
  110: torch>=1.10.0,<1.11.0
  111: torch>=1.11.0,<1.12.0
  112: torch>=1.12.0,<1.13.0
  113: torch>=1.13.0,<1.14.0
extras = test,gcp
# Don't set TMPDIR to avoid "AF_UNIX path too long" errors in certain tests.
setenv =
commands =
  # Log torch version for debugging
  /bin/sh -c "pip freeze | grep -E torch"
  # Run all PyTorch<2 unit tests
  # Allow exit code 5 (no tests run) so that we can run this command safely on arbitrary subdirectories.
  /bin/sh -c 'pytest -o junit_suite_name={envname} --junitxml=pytest_{envname}.xml -n 6 -m uses_pytorch {posargs}; ret=$?; [ $ret = 5 ] && exit 0 || exit $ret'

[testenv:py{39,310}-pytorch-200]
deps =
  200:
    torch>=2.0.0,<2.1.0
    mpmath==1.3.0
extras = test,gcp
# Don't set TMPDIR to avoid "AF_UNIX path too long" errors in certain tests.
setenv =
commands =
  # Log torch version for debugging
  /bin/sh -c "pip freeze | grep -E torch"
  # Run all PyTorch>=2  unit tests
  # Allow exit code 5 (no tests run) so that we can run this command safely on arbitrary subdirectories.
  /bin/sh -c 'pytest -o junit_suite_name={envname} --junitxml=pytest_{envname}.xml -n 6 -m uses_pytorch {posargs}; ret=$?; [ $ret = 5 ] && exit 0 || exit $ret'

# TODO(https://github.com/apache/beam/issues/25796) - uncomment onnx tox task in tox/py38/build.gradle once onnx supports protobuf 4.x.x
[testenv:py{39,310}-onnx-113]
# TODO(https://github.com/apache/beam/issues/25443)
# apparently tox has problem when substitution key has single value. Change back to -onnx-{113,...}
# when multiple onnx versions are tested.
deps =
  onnxruntime==1.13.1
  pandas==1.5.2
  torch==1.13.1
  tensorflow==2.11.0
  tf2onnx==1.13.0
  skl2onnx==1.13
  transformers==4.25.1
extras = test,gcp
commands =
  # Log onnx version for debugging
  /bin/sh -c "pip freeze | grep -E onnx"
  # Run all ONNX unit tests
  pytest -o junit_suite_name={envname} --junitxml=pytest_{envname}.xml -n 6 -m uses_onnx {posargs}

[testenv:py39-tensorflow-212]
deps =
  212: 
    tensorflow>=2.12rc1,<2.13
    # Help pip resolve conflict with typing-extensions for old version of TF https://github.com/apache/beam/issues/30852
    pydantic<2.7
    protobuf==4.25.5
extras = test,gcp,ml_test
commands =
  # Log tensorflow version for debugging
  /bin/sh -c "pip freeze | grep -E tensorflow"
  # Run all Tensorflow unit tests
  # Allow exit code 5 (no tests run) so that we can run this command safely on arbitrary subdirectories.
  /bin/sh -c 'pytest -o junit_suite_name={envname} --junitxml=pytest_{envname}.xml -n 6 -m uses_tf {posargs}; ret=$?; [ $ret = 5 ] && exit 0 || exit $ret'

[testenv:py39-xgboost-{160,170}]
deps =
  160:
    xgboost>=1.6.0,<1.7.0
    datatable==1.0.0
  170:
    xgboost>=1.7.0
    datatable==1.0.0
extras = test,gcp
commands =
  # Log XGBoost version for debugging
  /bin/sh -c "pip freeze | grep -E xgboost"
  # Run all XGBoost unit tests
  # Allow exit code 5 (no tests run) so that we can run this command safely on arbitrary subdirectories.
  /bin/sh -c 'pytest -o junit_suite_name={envname} --junitxml=pytest_{envname}.xml -n 6 -m uses_xgboost {posargs}; ret=$?; [ $ret = 5 ] && exit 0 || exit $ret'

[testenv:py{39,310}-transformers-{428,429,430}]
deps =
  428: transformers>=4.28.0,<4.29.0
  429: transformers>=4.29.0,<4.30.0
  430: transformers>=4.30.0,<4.31.0
  torch>=1.9.0,<1.14.0
  tensorflow==2.12.0
  protobuf==4.25.5
extras = test,gcp,ml_test
commands =
  # Log transformers and its dependencies version for debugging
  /bin/sh -c "pip freeze | grep -E transformers"
  /bin/sh -c "pip freeze | grep -E torch"
  /bin/sh -c "pip freeze | grep -E tensorflow"
  # Run all Transformers unit tests
  # Allow exit code 5 (no tests run) so that we can run this command safely on arbitrary subdirectories.
  /bin/sh -c 'pytest -o junit_suite_name={envname} --junitxml=pytest_{envname}.xml -n 6 -m uses_transformers {posargs}; ret=$?; [ $ret = 5 ] && exit 0 || exit $ret'

[testenv:py{39,312}-vertex-ai]
deps =
  tensorflow==2.12.0
extras = test,gcp
commands =
  # Log aiplatform and its dependencies version for debugging
  /bin/sh -c "pip freeze | grep -E google-cloud-aiplatform"
  /bin/sh -c "pip freeze | grep -E tensorflow"
  # Run all Vertex AI unit tests
  # Allow exit code 5 (no tests run) so that we can run this command safely on arbitrary subdirectories.
  /bin/sh -c 'pytest -o junit_suite_name={envname} --junitxml=pytest_{envname}.xml -n 6 -m uses_vertex_ai {posargs}; ret=$?; [ $ret = 5 ] && exit 0 || exit $ret'


[testenv:py{39,310}-embeddings]
deps =
  sentence-transformers==2.2.2
passenv = HF_INFERENCE_TOKEN
extras = test,gcp
commands =
  # Log aiplatform and its dependencies version for debugging
  /bin/sh -c "pip freeze | grep -E sentence-transformers"
  /bin/sh -c "pip freeze | grep -E google-cloud-aiplatform"
  # Allow exit code 5 (no tests run) so that we can run this command safely on arbitrary subdirectories.
  /bin/sh -c 'pytest apache_beam/ml/transforms/embeddings -o junit_suite_name={envname} --junitxml=pytest_{envname}.xml -n 6 {posargs}; ret=$?; [ $ret = 5 ] && exit 0 || exit $ret'


[testenv:py{39,310}-TFHubEmbeddings-{014,015}]
deps =
  014: tensorflow-hub>=0.14.0,<0.15.0
  # Help pip resolve conflict with typing-extensions due to an old version of tensorboard https://github.com/apache/beam/issues/30852
  014: pydantic<2.7
  015: tensorflow-hub>=0.15.0,<0.16.0
  # Help pip resolve conflict with typing-extensions due to an old version of tensorboard https://github.com/apache/beam/issues/30852
  015: pydantic<2.7
  tensorflow-text # required to register ops for text embedding models.

extras = test,gcp
commands =
  # Log aiplatform and its dependencies version for debugging
  /bin/sh -c "pip freeze | grep -E tensorflow"
  # Allow exit code 5 (no tests run) so that we can run this command safely on arbitrary subdirectories.
  bash {toxinidir}/scripts/run_pytest.sh {envname} 'apache_beam/ml/transforms/embeddings'<|MERGE_RESOLUTION|>--- conflicted
+++ resolved
@@ -17,11 +17,7 @@
 
 [tox]
 # new environments will be excluded by default unless explicitly added to envlist.
-<<<<<<< HEAD
-envlist = py38,py39,py310,py311,py38-{cloud,docs,lint,mypy,cloudcoverage},py39-{cloud,dask},py310-{cloud,dask},py311-{cloud,dask},whitespacelint
-=======
 envlist = py39,py310,py311,py312,py39-{cloud,cloudcoverage,dask},py310-{cloud,dask},py311-{cloud,dask},py312-{cloud,dask},docs,lint,mypy,whitespacelint
->>>>>>> 72fccfc7
 toxworkdir = {toxinidir}/target/{env:ENV_NAME:.tox}
 
 [pycodestyle]
@@ -105,8 +101,14 @@
   python apache_beam/examples/complete/autocomplete_test.py
   bash {toxinidir}/scripts/run_pytest.sh {envname} "{posargs}"
 
-<<<<<<< HEAD
-[testenv:py{39,310,311}-dask]
+[testenv:py{39,310,311,312}-ml]
+# Don't set TMPDIR to avoid "AF_UNIX path too long" errors in certain tests.
+setenv =
+extras = test,gcp,dataframe,ml_test
+commands =
+  bash {toxinidir}/scripts/run_pytest.sh {envname} "{posargs}"
+
+[testenv:py{39,310,311,312}-dask]
 extras = test,dask,dataframes
 commands_pre =
   # FIXME(cisaacstern): remove this block before merge. Adding for now to get tests to pass in
@@ -114,17 +116,6 @@
   # before `dask` for development env to work correctly.
   pip install 'distributed==2023.12.1'
   pip install -U 'dask @ git+https://github.com/cisaacstern/dask.git@tokenize-bag-groupby-key'
-=======
-[testenv:py{39,310,311,312}-ml]
-# Don't set TMPDIR to avoid "AF_UNIX path too long" errors in certain tests.
-setenv =
-extras = test,gcp,dataframe,ml_test
-commands =
-  bash {toxinidir}/scripts/run_pytest.sh {envname} "{posargs}"
-
-[testenv:py{39,310,311,312}-dask]
-extras = test,dask
->>>>>>> 72fccfc7
 commands =
   bash {toxinidir}/scripts/run_pytest.sh {envname} {toxinidir}/apache_beam/runners/dask/
 
@@ -175,13 +166,8 @@
   python setup.py mypy
 
 
-<<<<<<< HEAD
-[testenv:py38-docs]
+[testenv:docs]
 extras = test,gcp,docs,interactive,dataframe
-=======
-[testenv:docs]
-extras = test,gcp,docs,interactive,dataframe,dask
->>>>>>> 72fccfc7
 deps =
   Sphinx==7.4.7
   sphinx_rtd_theme==3.0.1
@@ -414,7 +400,7 @@
 
 [testenv:py39-tensorflow-212]
 deps =
-  212: 
+  212:
     tensorflow>=2.12rc1,<2.13
     # Help pip resolve conflict with typing-extensions for old version of TF https://github.com/apache/beam/issues/30852
     pydantic<2.7
