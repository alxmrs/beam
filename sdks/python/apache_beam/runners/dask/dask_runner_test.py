--- conflicted
+++ resolved
@@ -78,13 +78,8 @@
 
   def test_create_multiple(self):
     with self.pipeline as p:
-<<<<<<< HEAD
-      pcoll = p | beam.Create([1, 2, 3])
-      assert_that(pcoll, equal_to([1, 2, 3]))
-=======
       pcoll = p | beam.Create([1, 2, 3, 4])
       assert_that(pcoll, equal_to([1, 2, 3, 4]))
->>>>>>> d6c35eb1
 
   def test_create_and_map(self):
     def double(x):
@@ -118,14 +113,16 @@
       pcoll = p | beam.Create([1]) | beam.Map(double) | beam.GroupByKey()
       assert_that(pcoll, equal_to([(2, [1])]))
 
-<<<<<<< HEAD
   def test_create_map_and_groupby_multiple(self):
     def double(x):
       return x * 2, x
 
     with self.pipeline as p:
-      pcoll = p | beam.Create([1, 2, 1, 2, 3
-                               ]) | beam.Map(double) | beam.GroupByKey()
+      pcoll = (
+          p
+          | beam.Create([1, 2, 1, 2, 3])
+          | beam.Map(double)
+          | beam.GroupByKey())
       assert_that(pcoll, equal_to([(2, [1, 1]), (4, [2, 2]), (6, [3])]))
 
   def test_map_with_side_inputs(self):
@@ -162,7 +159,7 @@
           | beam.Map(add_timestamp)
           | beam.GroupByKey())
       assert_that(pcoll, equal_to([(2, [1, 1]), (4, [2, 2]), (6, [3])]))
-=======
+
   def test_groupby_string_keys(self):
     with self.pipeline as p:
       pcoll = (
@@ -170,7 +167,6 @@
           | beam.Create([('a', 1), ('a', 2), ('b', 3), ('b', 4)])
           | beam.GroupByKey())
       assert_that(pcoll, equal_to([('a', [1, 2]), ('b', [3, 4])]))
->>>>>>> d6c35eb1
 
 
 if __name__ == '__main__':
