#
# Licensed to the Apache Software Foundation (ASF) under one or more
# contributor license agreements.  See the NOTICE file distributed with
# this work for additional information regarding copyright ownership.
# The ASF licenses this file to You under the Apache License, Version 2.0
# (the "License"); you may not use this file except in compliance with
# the License.  You may obtain a copy of the License at
#
#    http://www.apache.org/licenses/LICENSE-2.0
#
# Unless required by applicable law or agreed to in writing, software
# distributed under the License is distributed on an "AS IS" BASIS,
# WITHOUT WARRANTIES OR CONDITIONS OF ANY KIND, either express or implied.
# See the License for the specific language governing permissions and
# limitations under the License.
#

"""Apache Beam SDK for Python setup file."""

import os
import sys
import warnings
from pathlib import Path

# Pylint and isort disagree here.
# pylint: disable=ungrouped-imports
import setuptools
from pkg_resources import DistributionNotFound
from pkg_resources import get_distribution
from pkg_resources import normalize_path
from pkg_resources import parse_version
from pkg_resources import to_filename
from setuptools import Command

# pylint: disable=wrong-import-order
# It is recommended to import setuptools prior to importing distutils to avoid
# using legacy behavior from distutils.
# https://setuptools.readthedocs.io/en/latest/history.html#v48-0-0
from distutils.errors import DistutilsError # isort:skip


class mypy(Command):
  user_options = []

  def initialize_options(self):
    """Abstract method that is required to be overwritten"""

  def finalize_options(self):
    """Abstract method that is required to be overwritten"""

  def get_project_path(self):
    self.run_command('egg_info')

    # Build extensions in-place
    self.reinitialize_command('build_ext', inplace=1)
    self.run_command('build_ext')

    ei_cmd = self.get_finalized_command("egg_info")

    project_path = normalize_path(ei_cmd.egg_base)
    return os.path.join(project_path, to_filename(ei_cmd.egg_name))

  def run(self):
    import subprocess
    args = ['mypy', self.get_project_path()]
    result = subprocess.call(args)
    if result != 0:
      raise DistutilsError("mypy exited with status %d" % result)


def get_version():
  global_names = {}
  exec(  # pylint: disable=exec-used
      open(os.path.join(
          os.path.dirname(os.path.abspath(__file__)),
          'apache_beam/version.py')
          ).read(),
      global_names
  )
  return global_names['__version__']


PACKAGE_NAME = 'apache-beam'
PACKAGE_VERSION = get_version()
PACKAGE_DESCRIPTION = 'Apache Beam SDK for Python'
PACKAGE_URL = 'https://beam.apache.org'
PACKAGE_DOWNLOAD_URL = 'https://pypi.python.org/pypi/apache-beam'
PACKAGE_AUTHOR = 'Apache Software Foundation'
PACKAGE_EMAIL = 'dev@beam.apache.org'
PACKAGE_KEYWORDS = 'apache beam'
PACKAGE_LONG_DESCRIPTION = '''
Apache Beam is a unified programming model for both batch and streaming
data processing, enabling efficient execution across diverse distributed
execution engines and providing extensibility points for connecting to
different technologies and user communities.
'''

RECOMMENDED_MIN_PIP_VERSION = '7.0.0'
try:
  _PIP_VERSION = get_distribution('pip').version
  if parse_version(_PIP_VERSION) < parse_version(RECOMMENDED_MIN_PIP_VERSION):
    warnings.warn(
        "You are using version {0} of pip. " \
        "However, the recommended min version is {1}.".format(
            _PIP_VERSION, RECOMMENDED_MIN_PIP_VERSION
        )
    )
except DistributionNotFound:
  # Do nothing if pip is not found. This can happen when using `Poetry` or
  # `pipenv` package managers.
  pass

REQUIRED_CYTHON_VERSION = '0.28.1'
try:
  _CYTHON_VERSION = get_distribution('cython').version
  if parse_version(_CYTHON_VERSION) < parse_version(REQUIRED_CYTHON_VERSION):
    warnings.warn(
        "You are using version {0} of cython. " \
        "However, version {1} is recommended.".format(
            _CYTHON_VERSION, REQUIRED_CYTHON_VERSION
        )
    )
except DistributionNotFound:
  # do nothing if Cython is not installed
  pass

try:
  # pylint: disable=wrong-import-position
  from Cython.Build import cythonize as cythonize0
  def cythonize(*args, **kwargs):
    import numpy
    extensions = cythonize0(*args, **kwargs)
    for e in extensions:
      e.include_dirs.append(numpy.get_include())
    return extensions
except ImportError:
  cythonize = lambda *args, **kwargs: []

# [BEAM-8181] pyarrow cannot be installed on 32-bit Windows platforms.
if sys.platform == 'win32' and sys.maxsize <= 2**32:
  pyarrow_dependency = ''
else:
  pyarrow_dependency = 'pyarrow>=0.15.1,<10.0.0'

# We must generate protos after setup_requires are installed.
def generate_protos_first():
  try:
    # pylint: disable=wrong-import-position
    import gen_protos
    gen_protos.generate_proto_files()

  except ImportError:
    warnings.warn("Could not import gen_protos, skipping proto generation.")


def get_portability_package_data():
  files = []
  portability_dir = Path(__file__).parent / 'apache_beam' / \
                    'portability' / 'api'
  for ext in ['*.pyi', '*.yaml']:
    files.extend(
        str(p.relative_to(portability_dir.parent.parent))
        for p in portability_dir.rglob(ext))

  return files


python_requires = '>=3.7'

if sys.version_info.major == 3 and sys.version_info.minor >= 11:
  warnings.warn(
      'This version of Apache Beam has not been sufficiently tested on '
      'Python %s.%s. You may encounter bugs or missing features.' %
      (sys.version_info.major, sys.version_info.minor))

if __name__ == '__main__':
  # In order to find the tree of proto packages, the directory
  # structure must exist before the call to setuptools.find_packages()
  # executes below.
  generate_protos_first()
  # Keep all dependencies inlined in the setup call, otherwise Dependabot won't
  # be able to parse it.
  if sys.platform == 'darwin' and (
          sys.version_info.major == 3 and sys.version_info.minor == 10):
    # TODO (https://github.com/apache/beam/issues/23585): Protobuf wheels
    # for version 3.19.5, 3.19.6 and 3.20.x on Python 3.10 and MacOS are
    # rolled back due to some errors on MacOS. So, for Python 3.10 on MacOS
    # restrict the protobuf with tight upper bound(3.19.4)
    protobuf_dependency = ['protobuf>3.12.2,<3.19.5']
  else:
    protobuf_dependency = ['protobuf>3.12.2,<4']

  setuptools.setup(
      name=PACKAGE_NAME,
      version=PACKAGE_VERSION,
      description=PACKAGE_DESCRIPTION,
      long_description=PACKAGE_LONG_DESCRIPTION,
      url=PACKAGE_URL,
      download_url=PACKAGE_DOWNLOAD_URL,
      author=PACKAGE_AUTHOR,
      author_email=PACKAGE_EMAIL,
      packages=setuptools.find_packages(),
      package_data={
          'apache_beam': [
              '*/*.pyx',
              '*/*/*.pyx',
              '*/*.pxd',
              '*/*/*.pxd',
              '*/*.h',
              '*/*/*.h',
              'testing/data/*.yaml',
              *get_portability_package_data()
          ]
      },
      ext_modules=cythonize([
          # Make sure to use language_level=3 cython directive in files below.
          'apache_beam/**/*.pyx',
          'apache_beam/coders/coder_impl.py',
          'apache_beam/metrics/cells.py',
          'apache_beam/metrics/execution.py',
          'apache_beam/runners/common.py',
          'apache_beam/runners/worker/logger.py',
          'apache_beam/runners/worker/opcounters.py',
          'apache_beam/runners/worker/operations.py',
          'apache_beam/transforms/cy_combiners.py',
          'apache_beam/transforms/stats.py',
          'apache_beam/utils/counters.py',
          'apache_beam/utils/windowed_value.py',
      ]),
      install_requires= protobuf_dependency + [
        # Avro 1.9.2 for python3 was broken.
        # The issue was fixed in version 1.9.2.1
        'crcmod>=1.7,<2.0',
        'orjson<4.0',
        # Dill doesn't have forwards-compatibility guarantees within minor
        # version. Pickles created with a new version of dill may not unpickle
        # using older version of dill. It is best to use the same version of
        # dill on client and server, therefore list of allowed versions is very
        # narrow. See: https://github.com/uqfoundation/dill/issues/341.
        'dill>=0.3.1.1,<0.3.2',
        # It is prudent to use the same version of pickler at job submission
        # and at runtime, therefore bounds need to be tight.
        # To avoid depending on an old dependency, update the minor version on
        # every Beam release, see: https://github.com/apache/beam/issues/23119
        'cloudpickle~=2.2.0',
        'fastavro>=0.23.6,<2',
        'fasteners>=0.3,<1.0',
        'grpcio>=1.33.1,!=1.48.0,<2',
        'hdfs>=2.1.0,<3.0.0',
        'httplib2>=0.8,<0.21.0',
        'numpy>=1.14.3,<1.23.0',
        # Tight bound since minor version releases caused breakages.
        'objsize>=0.5.2,<0.6.0',
        'pymongo>=3.8.0,<4.0.0',
        'proto-plus>=1.7.1,<2',
        'pydot>=1.2.0,<2',
        'python-dateutil>=2.8.0,<3',
        'pytz>=2018.3',
        'regex>=2020.6.8',
        'requests>=2.24.0,<3.0.0',
        'typing-extensions>=3.7.0',
        'zstandard>=0.18.0,<1',
      # Dynamic dependencies must be specified in a separate list, otherwise
      # Dependabot won't be able to parse the main list. Any dynamic
      # dependencies will not receive updates from Dependabot.
      ] + [pyarrow_dependency],
      python_requires=python_requires,
      # BEAM-8840: Do NOT use tests_require or setup_requires.
      extras_require={
          'docs': [
              'Sphinx>=1.5.2,<2.0',
              # Pinning docutils as a workaround for Sphinx issue:
              # https://github.com/sphinx-doc/sphinx/issues/9727
              'docutils==0.17.1'
          ],
          'test': [
            'freezegun>=0.3.12',
            'hypothesis<7',
            'joblib>=1.0.1',
            'mock>=1.0.1,<3.0.0',
            'pandas<2.0.0',
            'parameterized>=0.7.1,<0.9.0',
            'pyhamcrest>=1.9,!=1.10.0,<2.0.0',
            'pyyaml>=3.12,<7.0.0',
            'requests_mock>=1.7,<2.0',
            'tenacity>=5.0.2,<6.0',
            'pytest>=7.1.2,<8.0',
            'pytest-xdist>=2.5.0,<3',
            'pytest-timeout>=2.1.0,<3',
            'scikit-learn>=0.20.0',
            'sqlalchemy>=1.3,<2.0',
            'psycopg2-binary>=2.8.5,<3.0.0',
            'testcontainers[mysql]>=3.0.3,<4.0.0',
            'cryptography>=36.0.0',
          ],
          'gcp': [
            'cachetools>=3.1.0,<5',
            'google-apitools>=0.5.31,<0.5.32',
            # NOTE: Maintainers, please do not require google-auth>=2.x.x
            # Until this issue is closed
            # https://github.com/googleapis/google-cloud-python/issues/10566
            'google-auth>=1.18.0,<3',
            'google-auth-httplib2>=0.1.0,<0.2.0',
            'google-cloud-datastore>=1.8.0,<2',
            'google-cloud-pubsub>=2.1.0,<3',
            'google-cloud-pubsublite>=1.2.0,<2',
            # GCP packages required by tests
            'google-cloud-bigquery>=1.6.0,<4',
            'google-cloud-bigquery-storage>=2.6.3,<2.14',
            'google-cloud-core>=0.28.1,<3',
            'google-cloud-bigtable>=0.31.1,<2',
            'google-cloud-spanner>=3.0.0,<4',
            # GCP Packages required by ML functionality
            'google-cloud-dlp>=3.0.0,<4',
            'google-cloud-language>=1.3.0,<2',
            'google-cloud-videointelligence>=1.8.0,<2',
            'google-cloud-vision>=0.38.0,<2',
            'google-cloud-recommendations-ai>=0.1.0,<0.8.0'
          ],
          'interactive': [
            'facets-overview>=1.0.0,<2',
            'google-cloud-dataproc>=3.0.0,<3.2.0',
            # IPython>=8 is not compatible with Python<=3.7
            'ipython>=7,<8;python_version<="3.7"',
            'ipython>=8,<9;python_version>"3.7"',
            'ipykernel>=6,<7',
            'ipywidgets>=7.6.5,<8',
            # Skip version 6.1.13 due to
            # https://github.com/jupyter/jupyter_client/issues/637
            'jupyter-client>=6.1.11,<6.1.13',
            'timeloop>=1.0.2,<2',
          ],
          'interactive_test': [
            # notebok utils
            'nbformat>=5.0.5,<6',
            'nbconvert>=6.2.0,<7',
            # headless chrome based integration tests
            'needle>=0.5.0,<1',
            'chromedriver-binary>=100,<101',
            # use a fixed major version of PIL for different python versions
            'pillow>=7.1.1,<8',
          ],
          'aws': ['boto3 >=1.9'],
          'azure': [
            'azure-storage-blob >=12.3.2',
            'azure-core >=1.7.0',
          ],
<<<<<<< HEAD
          'dataframe': ['pandas>=1.0,<1.5'],
          'dask': [
            'dask >= 2022.6',
            'distributed >= 2022.6',
          ],
=======
        #(TODO): Some tests using Pandas implicitly calls inspect.stack()
        # with python 3.10 leading to incorrect stacktrace.
        # This can be removed once dill is updated to version > 0.3.5.1
        # Issue: https://github.com/apache/beam/issues/23566
          'dataframe': ['pandas>=1.0,<1.5;python_version<"3.10"',
                        'pandas>=1.4.3,<1.5;python_version>="3.10"']
>>>>>>> 61f7bfe3
      },
      zip_safe=False,
      # PyPI package information.
      classifiers=[
          'Intended Audience :: End Users/Desktop',
          'License :: OSI Approved :: Apache Software License',
          'Operating System :: POSIX :: Linux',
          'Programming Language :: Python :: 3.7',
          'Programming Language :: Python :: 3.8',
          'Programming Language :: Python :: 3.9',
          'Programming Language :: Python :: 3.10',
          # When updating version classifiers, also update version warnings
          # above and in apache_beam/__init__.py.
          'Topic :: Software Development :: Libraries',
          'Topic :: Software Development :: Libraries :: Python Modules',
      ],
      license='Apache License, Version 2.0',
      keywords=PACKAGE_KEYWORDS,
      cmdclass={
          'mypy': mypy,
      },
  )<|MERGE_RESOLUTION|>--- conflicted
+++ resolved
@@ -345,20 +345,16 @@
             'azure-storage-blob >=12.3.2',
             'azure-core >=1.7.0',
           ],
-<<<<<<< HEAD
-          'dataframe': ['pandas>=1.0,<1.5'],
-          'dask': [
-            'dask >= 2022.6',
-            'distributed >= 2022.6',
-          ],
-=======
         #(TODO): Some tests using Pandas implicitly calls inspect.stack()
         # with python 3.10 leading to incorrect stacktrace.
         # This can be removed once dill is updated to version > 0.3.5.1
         # Issue: https://github.com/apache/beam/issues/23566
           'dataframe': ['pandas>=1.0,<1.5;python_version<"3.10"',
-                        'pandas>=1.4.3,<1.5;python_version>="3.10"']
->>>>>>> 61f7bfe3
+                        'pandas>=1.4.3,<1.5;python_version>="3.10"'],
+          'dask': [
+            'dask >= 2022.6',
+            'distributed >= 2022.6',
+          ],
       },
       zip_safe=False,
       # PyPI package information.
