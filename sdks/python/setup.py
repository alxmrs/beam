--- conflicted
+++ resolved
@@ -361,13 +361,8 @@
           ],
           'dataframe': dataframe_dependency,
           'dask': [
-<<<<<<< HEAD
-            'dask >= 2022.6.0',
-            'distributed >= 2022.6.0',
-=======
-              'dask >= 2022.6',
-              'distributed >= 2022.6',
->>>>>>> 2be0605a
+              'dask>=2022.6.0',
+              'distributed>=2022.6.0',
           ],
       },
       zip_safe=False,
